{-# LANGUAGE DeriveDataTypeable #-}
{-# LANGUAGE TemplateHaskell #-}
-- |
-- Copyright   : (c) 2010, 2011 Benedikt Schmidt & Simon Meier
-- License     : GPL v3 (see LICENSE)
--
-- Maintainer  : Simon Meier <iridcode@gmail.com>
-- Portability : GHC only
--
-- Theory loading infrastructure.
module Main.TheoryLoader (
  -- * Static theory loading settings
    theoryLoadFlags

  -- ** Loading open theories
  , loadOpenThy
  , loadOpenTranslatedThy
  , loadOpenAndTranslatedThy

  -- ** Loading and closing theories
  , closeThy
  , loadClosedThy
  , loadClosedThyWf
  , loadClosedThyWfReport
  , loadClosedThyString
  , reportOnClosedThyStringWellformedness
  , reportWellformednessDoc


  -- ** Loading open diff theories
  , loadOpenDiffThy

  -- ** Loading and closing diff theories
  , loadClosedDiffThy
  , loadClosedDiffThyWfReport
  , loadClosedDiffThyString
  , reportOnClosedDiffThyStringWellformedness


  -- ** Constructing automatic provers
  , constructAutoProver
  , constructAutoDiffProver

  -- ** Cached Message Deduction Rule Variants
  , dhIntruderVariantsFile
  , bpIntruderVariantsFile
  , addMessageDeductionRuleVariants

  , lemmaSelector
  ) where

-- import           Debug.Trace

import           Prelude                             hiding (id, (.))

import           Accountability                      as Acc
import           Accountability.Generation      

import           Data.Char                           (toLower)
import           Data.Label
import           Data.List                           (isPrefixOf,intersperse)
import           Data.Map                            (keys)
-- import           Data.Monoid
import           Data.FileEmbed                      (embedFile)

-- import           Control.Basics

import           Control.Category

import           System.Console.CmdArgs.Explicit

import           Theory
import           Theory.Text.Parser                  (parseIntruderRules, parseOpenTheory, parseOpenTheoryString, parseOpenDiffTheory, parseOpenDiffTheoryString)
import           Theory.Tools.AbstractInterpretation (EvaluationStyle(..))
import           Theory.Tools.IntruderRules          (specialIntruderRules, subtermIntruderRules
                                                     , multisetIntruderRules, xorIntruderRules)
import           Theory.Tools.Wellformedness
import           Sapic
import           Main.Console                        (renderDoc, argExists, findArg, addEmptyArg, updateArg, Arguments)

import           Main.Environment

import           Text.Parsec                hiding ((<|>),try)
import           Safe
import qualified Theory.Text.Pretty as Pretty

------------------------------------------------------------------------------
-- Theory loading: shared between interactive and batch mode
------------------------------------------------------------------------------


-- | Flags for loading a theory.
theoryLoadFlags :: [Flag Arguments]
theoryLoadFlags =
  [ flagOpt "" ["prove"] (updateArg "prove") "LEMMAPREFIX*|LEMMANAME"
      "Attempt to prove all lemmas that start with LEMMAPREFIX or the lemma which name is LEMMANAME (can be repeated)."

  , flagOpt "" ["lemma"] (updateArg "lemma") "LEMMAPREFIX*|LEMMANAME"
      "Select lemma(s) by name or prefx (can be repeated)"

  , flagOpt "dfs" ["stop-on-trace"] (updateArg "stopOnTrace") "DFS|BFS|SEQDFS|NONE"
      "How to search for traces (default DFS)"

  , flagOpt "5" ["bound", "b"] (updateArg "bound") "INT"
      "Bound the depth of the proofs"

  , flagOpt (prettyGoalRanking $ head $ defaultRankings False)
      ["heuristic"] (updateArg "heuristic") ("(" ++ intersperse '|' (keys goalRankingIdentifiers) ++ ")+")
      ("Sequence of goal rankings to use (default '" ++ prettyGoalRanking (head $ defaultRankings False) ++ "')")

  , flagOpt "summary" ["partial-evaluation"] (updateArg "partialEvaluation")
      "SUMMARY|VERBOSE"
      "Partially evaluate multiset rewriting system"

  , flagOpt "" ["defines","D"] (updateArg "defines") "STRING"
      "Define flags for pseudo-preprocessor"

  , flagNone ["diff"] (addEmptyArg "diff")
      "Turn on observational equivalence mode using diff terms"

  , flagNone ["quit-on-warning"] (addEmptyArg "quit-on-warning")
      "Strict mode that quits on any warning that is emitted"

  , flagNone ["auto-sources"] (addEmptyArg "auto-sources")
      "Try to auto-generate sources lemmas"

  , flagOpt (oraclePath defaultOracle) ["oraclename"] (updateArg "oraclename") "FILE"
      ("Path to the oracle heuristic (default '" ++ oraclePath defaultOracle ++ "')")

--  , flagOpt "" ["diff"] (updateArg "diff") "OFF|ON"
--      "Turn on observational equivalence (default OFF)."
  ]

-- | The defined pre-processor flags in the argument.
defines :: Arguments -> [String]
defines = findArg "defines"

-- | Diff flag in the argument
diff :: Arguments -> [String]
diff as = if argExists "diff" as then ["diff"] else []

-- | quit-on-warning flag in the argument
quitOnWarning :: Arguments -> [String]
quitOnWarning as = if argExists "quit-on-warning" as then ["quit-on-warning"] else []

hasQuitOnWarning :: Arguments -> Bool
hasQuitOnWarning as = "quit-on-warning" `elem` quitOnWarning as

lemmaSelectorByModule :: Arguments -> ProtoLemma f p -> Bool
lemmaSelectorByModule as lem = case lemmaModules of
    [] -> True -- default to true if no modules (or only empty ones) are set
    _  -> getOutputModule as `elem` lemmaModules
    where
        lemmaModules = concat [ m | LemmaModule m <- get lAttributes lem]

-- | Select lemmas for proving
lemmaSelector :: Arguments -> Lemma p -> Bool
lemmaSelector as lem
  | null lemmaNames = True
  | lemmaNames == [""] = True
  | lemmaNames == ["",""] = True
  | otherwise = any lemmaMatches lemmaNames
  where
      lemmaNames :: [String]
      lemmaNames = findArg "prove" as ++ findArg "lemma" as

      lemmaMatches :: String -> Bool
      lemmaMatches pattern
        | lastMay pattern == Just '*' = init pattern `isPrefixOf` get lName lem
        | otherwise = get lName lem == pattern

-- | Select diffLemmas for proving
diffLemmaSelector :: Arguments -> DiffLemma p -> Bool
diffLemmaSelector as lem
  | lemmaNames == [""] = True
  | otherwise = any lemmaMatches lemmaNames
  where
      lemmaNames :: [String]
      lemmaNames = (findArg "prove" as) ++ (findArg "lemma" as)

      lemmaMatches :: String -> Bool
      lemmaMatches pattern
        | lastMay pattern == Just '*' = init pattern `isPrefixOf` get lDiffName lem
        | otherwise = get lDiffName lem == pattern

-- | Load an open theory from a file.
loadOpenThy :: Arguments -> FilePath -> IO OpenTheory
loadOpenThy as inFile = parseOpenTheory (diff as ++ defines as ++ quitOnWarning as) inFile

-- | Load an open theory from a file. Returns the open translated theory.
loadOpenTranslatedThy :: Arguments -> FilePath -> IO OpenTranslatedTheory
loadOpenTranslatedThy as inFile =  do
    thy <- loadOpenThy as inFile
    thy' <- Sapic.translate thy
    thy'' <- Acc.translate thy'
    return (removeTranslationItems thy'')

-- | Load an open theory from a file. Returns the open and the translated theory.
loadOpenAndTranslatedThy :: Arguments -> FilePath -> IO (OpenTheory, OpenTranslatedTheory)
loadOpenAndTranslatedThy as inFile =  do
    thy <- loadOpenThy as inFile
    thy' <- Sapic.translate thy
    thy'' <- Acc.translate thy'
    return (thy, removeTranslationItems thy'')

-- | Load a closed theory from a file.
loadClosedThy :: Arguments -> FilePath -> IO ClosedTheory
loadClosedThy as inFile = do
  (openThy, transThy) <- loadOpenAndTranslatedThy as inFile
  closeThy as openThy transThy

-- | Load an open diff theory from a file.
loadOpenDiffThy :: Arguments -> FilePath -> IO OpenDiffTheory
loadOpenDiffThy as = parseOpenDiffTheory (diff as ++ defines as ++ quitOnWarning as)

<<<<<<< HEAD
-- | Load an open theory from a file.
loadOpenThy :: Arguments -> FilePath -> IO OpenTheory
loadOpenThy as = parseOpenTheory (diff as ++ defines as ++ quitOnWarning as)

-- | Load a closed theory.
=======
-- | Load a closed diff theory from a file.
>>>>>>> 49b202c1
loadClosedDiffThy :: Arguments -> FilePath -> IO ClosedDiffTheory
loadClosedDiffThy as inFile = do
  thy0 <- loadOpenDiffThy as inFile
  thy1 <- addMessageDeductionRuleVariantsDiff thy0
  closeDiffThy as thy1

<<<<<<< HEAD
-- | Load a closed theory.
loadClosedThy :: Arguments -> FilePath -> IO ClosedTheory
loadClosedThy as inFile =
  loadOpenThy as inFile
    >>= Sapic.typeTheory
    >>= Sapic.translate
    >>= closeThy as


reportWellformednessDoc :: WfErrorReport  -> Pretty.Doc
reportWellformednessDoc [] =  Pretty.emptyDoc
reportWellformednessDoc errs  = Pretty.vcat 
                          [ Pretty.text $ "WARNING: " ++ show (length errs)
                                                      ++ " wellformedness check failed!"
                          , Pretty.text "         The analysis results might be wrong!"
                          , prettyWfErrorReport errs
                          ]

-- | Report well-formedness errors unless empty. Quit on warning. Start with prefix `prefixAct`
reportWellformedness :: IO a -> Bool -> WfErrorReport -> IO ()
reportWellformedness _          _            []       = return ()
reportWellformedness prefixAct quit           wfreport =
   do
      _ <- prefixAct -- optional: printout of file name or similar
      putStrLn "WARNING: ignoring the following wellformedness errors"
      putStrLn ""
      putStrLn $ renderDoc $ prettyWfErrorReport wfreport
      putStrLn $ replicate 78 '-'
      if quit then error "quit-on-warning mode selected - aborting on wellformedness errors." else putStrLn ""

-- | helper function: print header with theory filename 
printFileName :: [Char] -> IO ()
printFileName inFile = do
          putStrLn ""
          putStrLn $ replicate 78 '-'
          putStrLn $ "Theory file '" ++ inFile ++ "'"
          putStrLn $ replicate 78 '-'
          putStrLn ""

loadClosedThyWf :: Arguments -> FilePath -> IO (ClosedTheory, Pretty.Doc)
loadClosedThyWf as inFile = do
    thy <- loadOpenThy as inFile
    thy'<- Sapic.typeTheory thy
          >>= Sapic.translate
          >>= addMessageDeductionRuleVariants
    sig <- toSignatureWithMaude (maudePath as) $ get thySignature thy
    -- report
    -- let prefix = printFileName inFile
    let errors = checkWellformedness thy' sig ++ Sapic.checkWellformednessSapic thy
    let report = reportWellformednessDoc errors
    -- return closed theory
    closedTheory <- closeThyWithMaude sig as thy'
    return (closedTheory, report)

-- | Load a closed theory and report on well-formedness errors.
loadClosedThyWfReport :: Arguments -> FilePath -> IO ClosedTheory
loadClosedThyWfReport as inFile = do
    thy <- loadOpenThy as inFile
    thy'<- Sapic.typeTheory thy
          >>= Sapic.translate
          >>= addMessageDeductionRuleVariants
    sig <- toSignatureWithMaude (maudePath as) $ get thySignature thy
    -- report
    let prefix = printFileName inFile
    let errors = checkWellformedness thy' sig ++ Sapic.checkWellformednessSapic thy
    reportWellformedness prefix (hasQuitOnWarning as) errors
    -- return closed theory
    closeThyWithMaude sig as thy'
=======
-- | Load a closed theory and report on well-formedness errors.
loadClosedThyWfReport :: Arguments -> FilePath -> IO ClosedTheory
loadClosedThyWfReport as inFile = do
    (openThy, transThy0) <- loadOpenAndTranslatedThy as inFile
    transThy <- addMessageDeductionRuleVariants transThy0
    transSig <- toSignatureWithMaude (maudePath as) $ get thySignature transThy
    -- report
    case checkWellformedness transThy transSig
      ++ checkPreTransWellformedness openThy of
      []     -> return ()
      report -> do
          putStrLn ""
          putStrLn $ replicate 78 '-'
          putStrLn $ "Theory file '" ++ inFile ++ "'"
          putStrLn $ replicate 78 '-'
          putStrLn ""
          putStrLn $ "WARNING: ignoring the following wellformedness errors"
          putStrLn ""
          putStrLn $ renderDoc $ prettyWfErrorReport report
          putStrLn $ replicate 78 '-'
          if "quit-on-warning" `elem` quitOnWarning as then error "quit-on-warning mode selected - aborting on wellformedness errors." else putStrLn ""
    -- return closed theory
    closeThyWithMaude transSig as openThy transThy
>>>>>>> 49b202c1

-- | Load a closed diff theory and report on well-formedness errors.
loadClosedDiffThyWfReport :: Arguments -> FilePath -> IO ClosedDiffTheory
loadClosedDiffThyWfReport as inFile = do
    thy0 <- loadOpenDiffThy as inFile
    thy1 <- addMessageDeductionRuleVariantsDiff thy0
    sig <- toSignatureWithMaude (maudePath as) $ get diffThySignature thy1
    -- report
    let prefix = printFileName inFile
    let errors = checkWellformednessDiff thy1 sig
    reportWellformedness prefix (hasQuitOnWarning as) errors
    -- return closed theory
    closeDiffThyWithMaude sig as thy1

loadClosedThyString :: Arguments -> String -> IO (Either String ClosedTheory)
loadClosedThyString as input =
    case parseOpenTheoryString (defines as) input of
        Left err  -> return $ Left $ "parse error: " ++ show err
        Right thy -> do
<<<<<<< HEAD
            thy' <-  Sapic.typeTheory thy
                  >>= Sapic.translate
            Right <$> closeThy as thy' -- No "return" because closeThy gives IO (ClosedTheory)
=======
            thy' <- Sapic.translate thy
            thy'' <- Acc.translate thy'
            Right <$> closeThy as thy (removeTranslationItems thy'') -- No "return" because closeThy gives IO (ClosedTheory)
>>>>>>> 49b202c1


loadClosedDiffThyString :: Arguments -> String -> IO (Either String ClosedDiffTheory)
loadClosedDiffThyString as input =
    case parseOpenDiffTheoryString (defines as) input of
        Left err  -> return $ Left $ "parse error: " ++ show err
        Right thy -> fmap Right $ do
          thy1 <- addMessageDeductionRuleVariantsDiff thy
          closeDiffThy as thy1

-- | Load an open theory from a string.
loadOpenThyString :: Arguments -> String -> Either ParseError OpenTheory
loadOpenThyString as = parseOpenTheoryString (diff as ++ defines as ++ quitOnWarning as)

-- | Load an open theory from a string.
loadOpenDiffThyString :: Arguments -> String -> Either ParseError OpenDiffTheory
loadOpenDiffThyString as = parseOpenDiffTheoryString (diff as ++ defines as ++ quitOnWarning as)

-- | Load a close theory and only report on well-formedness errors or translation errors
reportOnClosedThyStringWellformedness :: Arguments -> String -> IO String
reportOnClosedThyStringWellformedness as input =
    case loadOpenThyString as input of
      Left  err   -> return $ "parse error: " ++ show err
      Right thy -> do
<<<<<<< HEAD
            thy' <- Sapic.typeTheory thy
                  >>= Sapic.translate
            sig <- toSignatureWithMaude (maudePath as) $ get thySignature thy'
            -- report
            let errors = checkWellformedness thy' sig ++ Sapic.checkWellformednessSapic thy
            case errors of 
=======
            thy' <- Sapic.translate thy
            thy'' <- Acc.translate thy'
            sig <- toSignatureWithMaude (maudePath as) $ get thySignature thy''
            case checkWellformedness (removeTranslationItems thy'') sig
              ++ checkPreTransWellformedness thy of
>>>>>>> 49b202c1
                  []     -> return ""
                  report -> do
                    if elem "quit-on-warning" (quitOnWarning as) then error "quit-on-warning mode selected - aborting on wellformedness errors." else putStrLn ""
                    return $ " WARNING: ignoring the following wellformedness errors: " ++(renderDoc $ prettyWfErrorReport report)

-- | Load a closed diff theory and report on well-formedness errors.
reportOnClosedDiffThyStringWellformedness :: Arguments -> String -> IO String
reportOnClosedDiffThyStringWellformedness as input = do
    case loadOpenDiffThyString as input of
      Left  err   -> return $ "parse error: " ++ show err
      Right thy0 -> do
        thy1 <- addMessageDeductionRuleVariantsDiff thy0
        sig <- toSignatureWithMaude (maudePath as) $ get diffThySignature thy1
        -- report
        case checkWellformednessDiff thy1 sig of
          []     -> return ""
          report -> do
            if elem "quit-on-warning" (quitOnWarning as) then error "quit-on-warning mode selected - aborting on wellformedness errors." else putStrLn ""
            return $ " WARNING: ignoring the following wellformedness errors: " ++(renderDoc $ prettyWfErrorReport report)

-- | Close a theory according to arguments.
closeThy :: Arguments -> OpenTheory -> OpenTranslatedTheory -> IO ClosedTheory
closeThy as openThy transThy = do
  transThy' <- addMessageDeductionRuleVariants transThy
  sig <- toSignatureWithMaude (maudePath as) $ get thySignature transThy'
  closeThyWithMaude sig as openThy transThy'

-- | Close a theory according to arguments.
closeThyWithMaude :: SignatureWithMaude -> Arguments -> OpenTheory -> OpenTranslatedTheory -> IO ClosedTheory
closeThyWithMaude sig as openThy transThy = do
  -- FIXME: wf-check is at the wrong position here. Needs to be more
  -- fine-grained.
  let transThy' = wfCheck openThy transThy
  -- close and prove
<<<<<<< HEAD
  let cthy = closeTheoryWithMaude sig thy1 (argExists "auto-sources" as)
  return $ proveTheory (lemmaSelectorByModule as &&& lemmaSelector as) prover $ partialEvaluation cthy
=======
  let closedThy = closeTheoryWithMaude sig transThy' (argExists "auto-sources" as)
  return $ proveTheory (lemmaSelector as) prover $ partialEvaluation closedThy
>>>>>>> 49b202c1
    where
      -- apply partial application
      ----------------------------
      partialEvaluation = case map toLower <$> findArg "partialEvaluation" as of
        Just "verbose" -> applyPartialEvaluation Tracing (argExists "auto-sources" as)
        Just _         -> applyPartialEvaluation Summary (argExists "auto-sources" as)
        _              -> id

      -- wellformedness check
      -----------------------
      wfCheck :: OpenTheory -> OpenTranslatedTheory -> OpenTranslatedTheory
      wfCheck othy tthy =
        noteWellformedness
          (checkWellformedness tthy sig ++ checkPreTransWellformedness othy) transThy (elem "quit-on-warning" (quitOnWarning as))

      -- replace all annotated sorrys with the configured autoprover.
      prover :: Prover
      prover | argExists "prove" as =
                  replaceSorryProver $ runAutoProver $ constructAutoProver as
             | otherwise            = mempty

-- | Close a diff theory according to arguments.
closeDiffThy :: Arguments -> OpenDiffTheory -> IO ClosedDiffTheory
closeDiffThy as thy0 = do
  sig <- toSignatureWithMaude (maudePath as) $ get diffThySignature thy0
  closeDiffThyWithMaude sig as thy0

(&&&) :: (t -> Bool) -> (t -> Bool) -> t -> Bool
(&&&) f g x = f x && g x

-- | Close a diff theory according to arguments.
closeDiffThyWithMaude :: SignatureWithMaude -> Arguments -> OpenDiffTheory -> IO ClosedDiffTheory
closeDiffThyWithMaude sig as thy0 = do
  -- FIXME: wf-check is at the wrong position here. Needs to be more
  -- fine-grained.
  let thy2 = wfCheckDiff thy0
  -- close and prove
  let cthy = closeDiffTheoryWithMaude sig (addDefaultDiffLemma thy2) (argExists "auto-sources" as)
  return $ proveDiffTheory (lemmaSelectorByModule as &&& lemmaSelector as) (diffLemmaSelector as) prover diffprover $ partialEvaluation cthy
    where
      -- apply partial application
      ----------------------------
      partialEvaluation = case map toLower <$> findArg "partialEvaluation" as of
        Just "verbose" -> applyPartialEvaluationDiff Tracing (argExists "auto-sources" as)
        Just _         -> applyPartialEvaluationDiff Summary (argExists "auto-sources" as)
        _              -> id

      -- wellformedness check
      -----------------------
      wfCheckDiff :: OpenDiffTheory -> OpenDiffTheory
      wfCheckDiff thy =
        noteWellformednessDiff
          (checkWellformednessDiff thy sig) thy ("quit-on-warning" `elem` quitOnWarning as)

      -- diff prover: replace all annotated sorrys with the configured autoprover.
      diffprover :: DiffProver
      diffprover | argExists "prove" as =
                         replaceDiffSorryProver $ runAutoDiffProver $ constructAutoDiffProver as
                 | otherwise            = mempty

      -- replace all annotated sorrys with the configured autoprover.
      prover :: Prover
      prover | argExists "prove" as =
                  replaceSorryProver $ runAutoProver $ constructAutoProver as
             | otherwise            = mempty

-- | Construct an 'AutoProver' from the given arguments (--bound,
-- --stop-on-trace).
constructAutoProver :: Arguments -> AutoProver
constructAutoProver as =
    AutoProver heuristic proofBound stopOnTrace
  where
    -- handles to relevant arguments
    --------------------------------
    proofBound      = read <$> findArg "bound" as

    heuristic = case findArg "heuristic" as of
        Just rawRankings@(_:_) -> Just $ roundRobinHeuristic
                                       $ map (mapOracleRanking (maybeSetOracleRelPath (findArg "oraclename" as)) . charToGoalRanking) rawRankings
        Just []                -> error "--heuristic: at least one ranking must be given"
        _                      -> Nothing

    stopOnTrace = case (map toLower) <$> findArg "stopOnTrace" as of
      Nothing       -> CutDFS
      Just "dfs"    -> CutDFS
      Just "none"   -> CutNothing
      Just "bfs"    -> CutBFS
      Just "seqdfs" -> CutSingleThreadDFS
      Just other    -> error $ "unknown stop-on-trace method: " ++ other

-- | Construct an 'AutoProver' from the given arguments (--bound,
-- --stop-on-trace).
constructAutoDiffProver :: Arguments -> AutoProver
constructAutoDiffProver as =
    AutoProver heuristic proofBound stopOnTrace
  where
    -- handles to relevant arguments
    --------------------------------
    proofBound      = read <$> findArg "bound" as

    heuristic = case findArg "heuristic" as of
        Just rawRankings@(_:_) -> Just $ roundRobinHeuristic
                                       $ map (mapOracleRanking (maybeSetOracleRelPath (findArg "oraclename" as)) . charToGoalRankingDiff) rawRankings
        Just []                -> error "--heuristic: at least one ranking must be given"
        _                      -> Nothing

    stopOnTrace = case (map toLower) <$> findArg "stopOnTrace" as of
      Nothing       -> CutDFS
      Just "dfs"    -> CutDFS
      Just "none"   -> CutNothing
      Just "bfs"    -> CutBFS
      Just "seqdfs" -> CutSingleThreadDFS
      Just other    -> error $ "unknown stop-on-trace method: " ++ other


------------------------------------------------------------------------------
-- Message deduction variants cached in files
------------------------------------------------------------------------------

-- | The name of the intruder variants file.
dhIntruderVariantsFile :: FilePath
dhIntruderVariantsFile = "data/intruder_variants_dh.spthy"

-- | The name of the intruder variants file.
bpIntruderVariantsFile :: FilePath
bpIntruderVariantsFile = "data/intruder_variants_bp.spthy"

-- | Construct the DH intruder variants for the given maude signature.
mkDhIntruderVariants :: MaudeSig -> [IntrRuleAC]
mkDhIntruderVariants msig =
    either (error . show) id  -- report errors lazily through 'error'
  $ parseIntruderRules msig dhIntruderVariantsFile
                $(embedFile "data/intruder_variants_dh.spthy")

-- | Construct the BP intruder variants for the given maude signature.
mkBpIntruderVariants :: MaudeSig -> [IntrRuleAC]
mkBpIntruderVariants msig =
    either (error . show) id  -- report errors lazily through 'error'
  $ parseIntruderRules msig bpIntruderVariantsFile
                $(embedFile "data/intruder_variants_bp.spthy")

-- | Add the variants of the message deduction rule. Uses built-in cached
-- files for the variants of the message deduction rules for Diffie-Hellman
-- exponentiation and Bilinear-Pairing.
addMessageDeductionRuleVariants :: OpenTranslatedTheory -> IO OpenTranslatedTheory
                                -- TODO (SM): drop use of IO here.
addMessageDeductionRuleVariants thy0
  | enableBP msig = addIntruderVariants [ mkDhIntruderVariants
                                        , mkBpIntruderVariants ]
  | enableDH msig = addIntruderVariants [ mkDhIntruderVariants ]
  | otherwise     = return thy
  where
    msig         = get (sigpMaudeSig . thySignature) thy0
    rules        = subtermIntruderRules False msig ++ specialIntruderRules False
                   ++ (if enableMSet msig then multisetIntruderRules else [])
                   ++ (if enableXor msig then xorIntruderRules else [])
    thy          = addIntrRuleACsAfterTranslate rules thy0
    addIntruderVariants mkRuless = do
        return $ addIntrRuleACsAfterTranslate (concatMap ($ msig) mkRuless) thy

-- | Add the variants of the message deduction rule. Uses the cached version
-- of the @"intruder_variants_dh.spthy"@ file for the variants of the message
-- deduction rules for Diffie-Hellman exponentiation.
addMessageDeductionRuleVariantsDiff :: OpenDiffTheory -> IO OpenDiffTheory
addMessageDeductionRuleVariantsDiff thy0
  | enableBP msig = addIntruderVariantsDiff [ mkDhIntruderVariants
                                            , mkBpIntruderVariants ]
  | enableDH msig = addIntruderVariantsDiff [ mkDhIntruderVariants ]
  | otherwise     = return $ addIntrRuleLabels thy
  where
    msig         = get (sigpMaudeSig . diffThySignature) thy0
    rules diff'  = subtermIntruderRules diff' msig ++ specialIntruderRules diff'
                    ++ (if enableMSet msig then multisetIntruderRules else [])
                    ++ (if enableXor msig then xorIntruderRules else [])
    thy          = addIntrRuleACsDiffBoth (rules False) $ addIntrRuleACsDiffBothDiff (rules True) thy0
    addIntruderVariantsDiff mkRuless = do
        return $ addIntrRuleLabels (addIntrRuleACsDiffBothDiff (concatMap ($ msig) mkRuless) $ addIntrRuleACsDiffBoth (concatMap ($ msig) mkRuless) thy)<|MERGE_RESOLUTION|>--- conflicted
+++ resolved
@@ -199,9 +199,11 @@
 loadOpenAndTranslatedThy :: Arguments -> FilePath -> IO (OpenTheory, OpenTranslatedTheory)
 loadOpenAndTranslatedThy as inFile =  do
     thy <- loadOpenThy as inFile
-    thy' <- Sapic.translate thy
-    thy'' <- Acc.translate thy'
-    return (thy, removeTranslationItems thy'')
+    transThy <- 
+      Sapic.typeTheory thy
+      >>= Sapic.translate
+      >>= Acc.translate thy'
+    return (thy, transThy)
 
 -- | Load a closed theory from a file.
 loadClosedThy :: Arguments -> FilePath -> IO ClosedTheory
@@ -213,30 +215,12 @@
 loadOpenDiffThy :: Arguments -> FilePath -> IO OpenDiffTheory
 loadOpenDiffThy as = parseOpenDiffTheory (diff as ++ defines as ++ quitOnWarning as)
 
-<<<<<<< HEAD
--- | Load an open theory from a file.
-loadOpenThy :: Arguments -> FilePath -> IO OpenTheory
-loadOpenThy as = parseOpenTheory (diff as ++ defines as ++ quitOnWarning as)
-
--- | Load a closed theory.
-=======
 -- | Load a closed diff theory from a file.
->>>>>>> 49b202c1
 loadClosedDiffThy :: Arguments -> FilePath -> IO ClosedDiffTheory
 loadClosedDiffThy as inFile = do
   thy0 <- loadOpenDiffThy as inFile
   thy1 <- addMessageDeductionRuleVariantsDiff thy0
   closeDiffThy as thy1
-
-<<<<<<< HEAD
--- | Load a closed theory.
-loadClosedThy :: Arguments -> FilePath -> IO ClosedTheory
-loadClosedThy as inFile =
-  loadOpenThy as inFile
-    >>= Sapic.typeTheory
-    >>= Sapic.translate
-    >>= closeThy as
-
 
 reportWellformednessDoc :: WfErrorReport  -> Pretty.Doc
 reportWellformednessDoc [] =  Pretty.emptyDoc
@@ -270,34 +254,16 @@
 
 loadClosedThyWf :: Arguments -> FilePath -> IO (ClosedTheory, Pretty.Doc)
 loadClosedThyWf as inFile = do
-    thy <- loadOpenThy as inFile
-    thy'<- Sapic.typeTheory thy
-          >>= Sapic.translate
-          >>= addMessageDeductionRuleVariants
-    sig <- toSignatureWithMaude (maudePath as) $ get thySignature thy
+    (openThy, transThy0) <- loadOpenAndTranslatedThy as inFile
+    transThy <- addMessageDeductionRuleVariants transThy0
+    sig <- toSignatureWithMaude (maudePath as) $ get thySignature transThy
     -- report
-    -- let prefix = printFileName inFile
-    let errors = checkWellformedness thy' sig ++ Sapic.checkWellformednessSapic thy
+    let errors = checkWellformedness transThy sig ++ Sapic.checkWellformednessSapic openThy
     let report = reportWellformednessDoc errors
     -- return closed theory
-    closedTheory <- closeThyWithMaude sig as thy'
+    closedTheory <- closeThyWithMaude sig as transThy
     return (closedTheory, report)
 
--- | Load a closed theory and report on well-formedness errors.
-loadClosedThyWfReport :: Arguments -> FilePath -> IO ClosedTheory
-loadClosedThyWfReport as inFile = do
-    thy <- loadOpenThy as inFile
-    thy'<- Sapic.typeTheory thy
-          >>= Sapic.translate
-          >>= addMessageDeductionRuleVariants
-    sig <- toSignatureWithMaude (maudePath as) $ get thySignature thy
-    -- report
-    let prefix = printFileName inFile
-    let errors = checkWellformedness thy' sig ++ Sapic.checkWellformednessSapic thy
-    reportWellformedness prefix (hasQuitOnWarning as) errors
-    -- return closed theory
-    closeThyWithMaude sig as thy'
-=======
 -- | Load a closed theory and report on well-formedness errors.
 loadClosedThyWfReport :: Arguments -> FilePath -> IO ClosedTheory
 loadClosedThyWfReport as inFile = do
@@ -305,23 +271,11 @@
     transThy <- addMessageDeductionRuleVariants transThy0
     transSig <- toSignatureWithMaude (maudePath as) $ get thySignature transThy
     -- report
-    case checkWellformedness transThy transSig
-      ++ checkPreTransWellformedness openThy of
-      []     -> return ()
-      report -> do
-          putStrLn ""
-          putStrLn $ replicate 78 '-'
-          putStrLn $ "Theory file '" ++ inFile ++ "'"
-          putStrLn $ replicate 78 '-'
-          putStrLn ""
-          putStrLn $ "WARNING: ignoring the following wellformedness errors"
-          putStrLn ""
-          putStrLn $ renderDoc $ prettyWfErrorReport report
-          putStrLn $ replicate 78 '-'
-          if "quit-on-warning" `elem` quitOnWarning as then error "quit-on-warning mode selected - aborting on wellformedness errors." else putStrLn ""
+    let prefix = printFileName inFile
+    let errors = checkWellformedness thy' sig ++ Sapic.checkWellformednessSapic thy
+    reportWellformedness prefix (hasQuitOnWarning as) errors
     -- return closed theory
     closeThyWithMaude transSig as openThy transThy
->>>>>>> 49b202c1
 
 -- | Load a closed diff theory and report on well-formedness errors.
 loadClosedDiffThyWfReport :: Arguments -> FilePath -> IO ClosedDiffTheory
@@ -341,15 +295,10 @@
     case parseOpenTheoryString (defines as) input of
         Left err  -> return $ Left $ "parse error: " ++ show err
         Right thy -> do
-<<<<<<< HEAD
             thy' <-  Sapic.typeTheory thy
                   >>= Sapic.translate
-            Right <$> closeThy as thy' -- No "return" because closeThy gives IO (ClosedTheory)
-=======
-            thy' <- Sapic.translate thy
-            thy'' <- Acc.translate thy'
-            Right <$> closeThy as thy (removeTranslationItems thy'') -- No "return" because closeThy gives IO (ClosedTheory)
->>>>>>> 49b202c1
+                  >>= Acc.translate
+            Right <$> closeThy as thy thy' -- No "return" because closeThy gives IO (ClosedTheory)
 
 
 loadClosedDiffThyString :: Arguments -> String -> IO (Either String ClosedDiffTheory)
@@ -374,20 +323,13 @@
     case loadOpenThyString as input of
       Left  err   -> return $ "parse error: " ++ show err
       Right thy -> do
-<<<<<<< HEAD
             thy' <- Sapic.typeTheory thy
                   >>= Sapic.translate
+                  >>= Acc.translate
             sig <- toSignatureWithMaude (maudePath as) $ get thySignature thy'
             -- report
-            let errors = checkWellformedness thy' sig ++ Sapic.checkWellformednessSapic thy
+            let errors = checkWellformedness thy' sig ++ Sapic.checkWellformednessSapic thy ++ checkPreTransWellformedness thy
             case errors of 
-=======
-            thy' <- Sapic.translate thy
-            thy'' <- Acc.translate thy'
-            sig <- toSignatureWithMaude (maudePath as) $ get thySignature thy''
-            case checkWellformedness (removeTranslationItems thy'') sig
-              ++ checkPreTransWellformedness thy of
->>>>>>> 49b202c1
                   []     -> return ""
                   report -> do
                     if elem "quit-on-warning" (quitOnWarning as) then error "quit-on-warning mode selected - aborting on wellformedness errors." else putStrLn ""
@@ -422,13 +364,8 @@
   -- fine-grained.
   let transThy' = wfCheck openThy transThy
   -- close and prove
-<<<<<<< HEAD
-  let cthy = closeTheoryWithMaude sig thy1 (argExists "auto-sources" as)
-  return $ proveTheory (lemmaSelectorByModule as &&& lemmaSelector as) prover $ partialEvaluation cthy
-=======
   let closedThy = closeTheoryWithMaude sig transThy' (argExists "auto-sources" as)
-  return $ proveTheory (lemmaSelector as) prover $ partialEvaluation closedThy
->>>>>>> 49b202c1
+  return $ proveTheory (lemmaSelectorByModule as &&& lemmaSelector as) prover $ partialEvaluation closedThy
     where
       -- apply partial application
       ----------------------------
