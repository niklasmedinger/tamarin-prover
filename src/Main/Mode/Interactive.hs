{-# LANGUAGE DeriveDataTypeable #-}
-- |
-- Copyright   : (c) 2010, 2011 Benedikt Schmidt & Simon Meier
-- License     : GPL v3 (see LICENSE)
--
-- Maintainer  : Simon Meier <iridcode@gmail.com>
-- Portability : GHC only
--
-- Main module for the Tamarin prover.
module Main.Mode.Interactive (
    interactiveMode
  ) where

import           Control.Basics
import           Control.Exception               (IOException, handle)
import           Data.Char                       (toLower)
import           Data.List
import           Data.Maybe
import           Data.String                     (fromString)
import           System.Console.CmdArgs.Explicit as CmdArgs
import           System.Directory                (doesDirectoryExist, doesFileExist, getTemporaryDirectory)
import           System.Environment              (lookupEnv)
import           System.FilePath

import           Network.Wai.Handler.Warp        (defaultSettings, setHost, setPort)
import qualified Network.Wai.Handler.Warp        as Warp
import           Web.Dispatch
import qualified Web.Settings

import           Main.Console
import           Main.Environment
import           Main.TheoryLoader


-- | Batch processing mode.
interactiveMode :: TamarinMode
interactiveMode = tamarinMode
    "interactive"
    "Start a web-server to construct proofs interactively."
    setupFlags
    run
  where
    setupFlags defaultMode = defaultMode
      { modeArgs       = ([], Just $ flagArg (updateArg "workDir") "WORKDIR")
      , modeCheck      = updateArg "mode" "interactive"
      , modeGroupFlags = Group interactiveFlags [] [("About", [helpFlag])]
      }

    interactiveFlags =
      [ flagOpt "" ["port","p"] (updateArg "port") "PORT" "Port to listen on"
      , flagOpt "" ["interface","i"] (updateArg "interface") "INTERFACE"
                "Interface to listen on (use '*4' for all IPv4 interfaces)"
      , flagOpt "" ["image-format"] (updateArg "image-format") "PNG|SVG" "image format used for graphs (default PNG)"
      , flagNone ["debug"] (addEmptyArg "debug") "Show server debugging output"
      -- , flagNone ["autosave"] (addEmptyArg "autosave") "Automatically save proof state"
      -- , flagNone ["loadstate"] (addEmptyArg "loadstate") "Load proof state if present"
      ] ++
      theoryLoadFlags ++
      toolFlags



-- | Start the interactive theorem proving mode.
run :: TamarinMode -> Arguments -> IO ()
run thisMode as = case findArg "workDir" as of
    Nothing       -> helpAndExit thisMode
                       (Just "no working directory specified")
    Just workDir0 -> do
      -- determine working directory
      wdIsFile <- doesFileExist workDir0
      let workDir | wdIsFile  = takeDirectory workDir0
                  | otherwise = workDir0
      wdIsDir  <- doesDirectoryExist workDir
      if wdIsDir
        then do
          -- determine caching directory
          tempDir <- getTemporaryDirectory
          winLoginName <- lookupEnv "USERNAME"
          unixLoginName <- lookupEnv "USER"
          let loginName = fromMaybe "" (winLoginName <|> unixLoginName)
              cacheDir = tempDir </> ("tamarin-prover-cache-" ++ loginName)
          -- process theories
          _ <- case (fst $ graphPath as) of
<<<<<<< HEAD
                   "dot"  -> ensureGraphVizDot as
                   "json" -> ensureGraphCommand as
                   _      -> return True
=======
              "dot"  -> ensureGraphVizDot as
              "json" -> ensureGraphCommand as
              _      -> return True
>>>>>>> 4f27b23a
          _ <- ensureMaude as
          sapic <- ensureSapic as
          putStrLn ""
          port <- readPort
          let webUrl = serverUrl port
          putStrLn $ intercalate "\n"
            [ "The server is starting up on port " ++ show port ++ "."
            , "Browse to " ++ webUrl ++ " once the server is ready."
            , ""
            , "Loading the security protocol theories '" ++ workDir </> "*.spthy"  ++ "' ..."
            ]
          if (argExists "diff" as)
            then do 
              withWebUIDiff
                ("Finished loading theories ... server ready at \n\n    " ++ webUrl ++ "\n")
                cacheDir
                workDir (argExists "loadstate" as) (argExists "autosave" as)
                (loadClosedDiffThyWfReport as) (loadClosedDiffThyString as)
                (argExists "debug" as) (dotPath as) readImageFormat
                (constructAutoDiffProver as)
                (runWarp port)
            else do 
              withWebUI
                ("Finished loading theories ... server ready at \n\n    " ++ webUrl ++ "\n")
                cacheDir
                workDir (argExists "loadstate" as) (argExists "autosave" as)
                (loadClosedThyWfReport as) (loadClosedThyString as)
                (argExists "debug" as) (graphPath as) readImageFormat
                (constructAutoProver as)
                (runWarp port)
                sapic
        else
          helpAndExit thisMode
            (Just $ "directory '" ++ workDir ++ "' does not exist.")
  where

    -- Port argument
    ----------------
    readPort = do
      let port = findArg "port" as >>= fmap fst . listToMaybe . reads
      when
        (argExists "port" as && isNothing port)
        (putStrLn $ "Unable to read port from argument `"
                    ++ fromMaybe "" (findArg "port" as) ++ "'. Using default.")
      return $ fromMaybe Web.Settings.defaultPort port

    -- Interface argument, we use 127.0.0.1 as default
    --------------------------------------------------
    interface = fromMaybe "127.0.0.1" $ findArg "interface" as

    readImageFormat = case map toLower <$> findArg "image-format" as of
                          Just "svg" -> SVG
                          Just "png" -> PNG
                          Nothing    -> PNG
                          _          -> error "image-format must be one of PNG|SVG"

    serverUrl port = "http://" ++ address ++ ":" ++ show port
      where
        address | interface `elem` ["*","*4","*6"] = "127.0.0.1"
                | otherwise                        = interface

    runWarp port wapp =
        handle (\e -> err (e::IOException)) $
            Warp.runSettings
               (setHost (fromString interface) $ setPort port defaultSettings)
               wapp

    err e = error $ "Starting the webserver on "++interface++" failed: \n"
                    ++ show e
                    ++ "\nNote that you can use '--interface=\"*4\"' for binding to all interfaces."<|MERGE_RESOLUTION|>--- conflicted
+++ resolved
@@ -81,15 +81,9 @@
               cacheDir = tempDir </> ("tamarin-prover-cache-" ++ loginName)
           -- process theories
           _ <- case (fst $ graphPath as) of
-<<<<<<< HEAD
-                   "dot"  -> ensureGraphVizDot as
-                   "json" -> ensureGraphCommand as
-                   _      -> return True
-=======
               "dot"  -> ensureGraphVizDot as
               "json" -> ensureGraphCommand as
               _      -> return True
->>>>>>> 4f27b23a
           _ <- ensureMaude as
           sapic <- ensureSapic as
           putStrLn ""
