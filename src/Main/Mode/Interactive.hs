--- conflicted
+++ resolved
@@ -87,7 +87,6 @@
             , ""
             , "Loading the security protocol theories '" ++ workDir </> "*.spthy"  ++ "' ..."
             ]
-<<<<<<< HEAD
           if (argExists "diff" as)
             then do 
               withWebUIDiff
@@ -95,7 +94,7 @@
                 cacheDir
                 workDir (argExists "loadstate" as) (argExists "autosave" as)
                 (loadClosedDiffThyWfReport as) (loadClosedDiffThyString as)
-                (argExists "debug" as) dataDir (dotPath as) readImageFormat
+                (argExists "debug" as) (dotPath as) readImageFormat
                 (constructAutoDiffProver as)
                 (runWarp port)
             else do 
@@ -104,19 +103,9 @@
                 cacheDir
                 workDir (argExists "loadstate" as) (argExists "autosave" as)
                 (loadClosedThyWfReport as) (loadClosedThyString as)
-                (argExists "debug" as) dataDir (dotPath as) readImageFormat
+                (argExists "debug" as) (dotPath as) readImageFormat
                 (constructAutoProver as)
                 (runWarp port)
-=======
-          withWebUI
-            ("Finished loading theories ... server ready at \n\n    " ++ webUrl ++ "\n")
-            cacheDir
-            workDir (argExists "loadstate" as) (argExists "autosave" as)
-            (loadClosedThyWfReport as) (loadClosedThyString as)
-            (argExists "debug" as) (dotPath as) readImageFormat
-            (constructAutoProver as)
-            (runWarp port)
->>>>>>> 28ef4a30
         else
           helpAndExit thisMode
             (Just $ "directory '" ++ workDir ++ "' does not exist.")
