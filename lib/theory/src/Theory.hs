{-# LANGUAGE DeriveFunctor        #-}
{-# LANGUAGE FlexibleInstances    #-}
{-# LANGUAGE StandaloneDeriving   #-}
{-# LANGUAGE TemplateHaskell      #-}
{-# LANGUAGE TupleSections        #-}
{-# LANGUAGE TypeSynonymInstances #-}
-- FIXME: for functions prove
{-# LANGUAGE FlexibleContexts     #-}
{-# LANGUAGE DeriveGeneric        #-}
{-# LANGUAGE DeriveAnyClass       #-}
{-# LANGUAGE ViewPatterns         #-}
{-# LANGUAGE PatternGuards        #-}
-- |
-- Copyright   : (c) 2010-2012 Benedikt Schmidt & Simon Meier
-- License     : GPL v3 (see LICENSE)
--
-- Maintainer  : Simon Meier <iridcode@gmail.com>, Alexander Dax <alexander@dax.saarland>
-- Portability : GHC only
--
-- Theory datatype and transformations on it.
module Theory (
  -- * Restrictions
    expandRestriction

  -- * Processes
  , ProcessDef(..)
  , SapicElement(..)
  -- Datastructure added to Theory Items
  , addProcess
  , findProcess
  , mapMProcesses
  , addProcessDef
  , lookupProcessDef
  , lookupFunctionTypingInfo
  , pName
  , pBody
  , pVars
  , addFunctionTypingInfo
  , clearFunctionTypingInfos

  -- * Options
  , transAllowPatternMatchinginLookup
  , transProgress
  , transReliable
  , transReport
  , stateChannelOpt
  , thyOptions
  , setOption
  , Option
  -- * Predicates
  , module Theory.Syntactic.Predicate
  , addPredicate

  -- * Export blocks
  , ExportInfo(..)
  , addExportInfo
  , lookupExportInfo
  , eTag
  , eText

  -- * Lemmas
  , LemmaAttribute(..)
  , TraceQuantifier(..)
  , Lemma
  , SyntacticLemma
  , ProtoLemma(..)
  , lName
  , DiffLemma
  , lDiffName
  , lDiffAttributes
  , lDiffProof
  , lTraceQuantifier
  , lFormula
  , lAttributes
  , lProof
  , unprovenLemma
  , skeletonLemma
  , skeletonDiffLemma
  , isLeftLemma
  , isRightLemma
--   , isBothLemma
  , addLeftLemma
  , addRightLemma
  , expandLemma

  -- * Theories
  , Theory(..)
  , DiffTheory(..)
  , TheoryItem(..)
  , DiffTheoryItem(..)
  , thyName
  , thySignature
  , thyCache
  , thyItems
  , diffThyName
  , diffThySignature
  , diffThyCacheLeft
  , diffThyCacheRight
  , diffThyDiffCacheLeft
  , diffThyDiffCacheRight
  , diffThyItems
  , diffTheoryLemmas
  , diffTheorySideLemmas
  , diffTheoryDiffRules
  , diffTheoryDiffLemmas
  , theoryRules
  , theoryLemmas
  , theoryRestrictions
  , theoryProcesses
  , theoryProcessDefs
  , theoryFunctionTypingInfos
  , theoryBuiltins
  , theoryPredicates
  , diffTheoryRestrictions
  , diffTheorySideRestrictions
  , addRestriction
  , addLemma
  , addRestrictionDiff
  , addLemmaDiff
  , addDiffLemma
  , addHeuristic
  , addDiffHeuristic
  , removeLemma
  , removeLemmaDiff
  , removeDiffLemma
  , lookupLemma
  , lookupDiffLemma
  , lookupLemmaDiff
  , addComment
  , addDiffComment
  , addStringComment
  , addFormalComment
  , addFormalCommentDiff
  , filterSide
  , addDefaultDiffLemma
  , addProtoRuleLabel
  , addIntrRuleLabels

  -- ** Open theories
  , OpenTheory
  , OpenTheoryItem
  , OpenTranslatedTheory
  , OpenDiffTheory
  , removeSapicItems
--  , EitherTheory
  , EitherOpenTheory
  , EitherClosedTheory
  , defaultOpenTheory
  , defaultOpenDiffTheory
  , addProtoRule
  , addProtoDiffRule
  , addOpenProtoRule
  , addOpenProtoDiffRule
  , applyPartialEvaluation
  , applyPartialEvaluationDiff
  , addIntrRuleACsAfterTranslate
  , addIntrRuleACs
  , addIntrRuleACsDiffBoth
  , addIntrRuleACsDiffBothDiff
  , addIntrRuleACsDiffAll
  , normalizeTheory

  -- ** Closed theories
  , ClosedTheory
  , ClosedDiffTheory
  , ClosedRuleCache(..) -- FIXME: this is only exported for the Binary instances
  , closeTheory
  , closeTheoryWithMaude
  , closeDiffTheory
  , closeDiffTheoryWithMaude
  , openTheory
  , openTranslatedTheory
  , openDiffTheory

  , ClosedProtoRule(..)
  , OpenProtoRule(..)
  , oprRuleE
  , oprRuleAC
  , cprRuleE
  , cprRuleAC
  , DiffProtoRule(..)
  , dprRule
  , dprLeftRight
  , unfoldRuleVariants

  , getLemmas
  , getDiffLemmas
  , getIntrVariants
  , getIntrVariantsDiff
  , getProtoRuleEs
  , getProtoRuleEsDiff
  , getProofContext
  , getProofContextDiff
  , getDiffProofContext
  , getClassifiedRules
  , getDiffClassifiedRules
  , getInjectiveFactInsts
  , getDiffInjectiveFactInsts

  , getSource
  , getDiffSource

  -- ** Proving
  , ProofSkeleton
  , DiffProofSkeleton
  , proveTheory
  , proveDiffTheory

  -- ** Lemma references
  , lookupLemmaProof
  , modifyLemmaProof
  , lookupLemmaProofDiff
  , modifyLemmaProofDiff
  , lookupDiffLemmaProof
  , modifyDiffLemmaProof

  -- * Pretty printing
  , prettyTheory
  , prettyFormalComment
  , prettyLemmaName
  , prettyRestriction
  , prettyLemma
  , prettyDiffLemmaName
  , prettyClosedTheory
  , prettyClosedDiffTheory
  , prettyOpenTheory
  , prettyOpenTranslatedTheory
  , prettyOpenDiffTheory

  , prettyOpenProtoRule
  , prettyDiffRule

  , prettyClosedSummary
  , prettyClosedDiffSummary

  , prettyIntruderVariants
  , prettyTraceQuantifier

  , prettyProcess
  , prettyProcessDef

  -- * Convenience exports
  , module Theory.Model
  , module Theory.Proof

  ) where

-- import           Debug.Trace

import           Prelude                             hiding (id, (.))

import           GHC.Generics                        (Generic)

-- import           Data.Typeable
import           Data.Binary
import           Data.List
import           Data.Maybe
<<<<<<< HEAD
import           Data.Monoid                         (Sum (..))
=======
import           Data.Either
import           Data.Monoid                         (Sum(..))
>>>>>>> 0789dc2d
import qualified Data.Set                            as S

import           Control.Basics
import           Control.Category
import           Control.DeepSeq
import           Control.Monad.Reader
import qualified Control.Monad.State                 as MS
import           Control.Parallel.Strategies

import qualified Data.ByteString.Char8               as BC

import qualified Data.Label.Point
import qualified Data.Label.Poly
import           Extension.Data.Label                hiding (get)
import qualified Extension.Data.Label                as L
-- import qualified Data.Label.Total

import           Safe                                (headMay, atMay)

import           Theory.Model
import           Theory.Proof
import           Theory.Syntactic.Predicate
import           Theory.Sapic
import           Theory.Sapic.Print
import           Theory.Text.Pretty
import           Theory.Tools.AbstractInterpretation
import           Theory.Tools.InjectiveFactInstances
import           Theory.Tools.IntruderRules
import           Theory.Tools.LoopBreakers
import           Theory.Tools.RuleVariants

import           Term.Positions

import           Utils.Misc

------------------------------------------------------------------------------
-- Specific proof types
------------------------------------------------------------------------------

-- | Proof skeletons are used to represent proofs in open theories.
type ProofSkeleton    = Proof ()

-- | Convert a proof skeleton to an incremental proof without any sequent
-- annotations.
skeletonToIncrementalProof :: ProofSkeleton -> IncrementalProof
skeletonToIncrementalProof = fmap (fmap (const Nothing))

-- | Convert an incremental proof to a proof skeleton by dropping all
-- annotations.
incrementalToSkeletonProof :: IncrementalProof -> ProofSkeleton
incrementalToSkeletonProof = fmap (fmap (const ()))

-- | Proof skeletons are used to represent proofs in open theories.
type DiffProofSkeleton    = DiffProof ()

-- | Convert a proof skeleton to an incremental proof without any sequent
-- annotations.
skeletonToIncrementalDiffProof :: DiffProofSkeleton -> IncrementalDiffProof
skeletonToIncrementalDiffProof = fmap (fmap (const Nothing))

-- | Convert an incremental proof to a proof skeleton by dropping all
-- annotations.
incrementalToSkeletonDiffProof :: IncrementalDiffProof -> DiffProofSkeleton
incrementalToSkeletonDiffProof = fmap (fmap (const ()))

------------------------------------------------------------------------------
-- Commented sets of rewriting rules
------------------------------------------------------------------------------

-- | A protocol rewriting rule modulo E together with its possible assertion
-- soundness proof.
-- Optionally, the variant(s) modulo AC can be present if they were loaded
-- or contain additional actions.
data OpenProtoRule = OpenProtoRule
       { _oprRuleE  :: ProtoRuleE             -- original rule modulo E
       , _oprRuleAC :: [ProtoRuleAC]          -- variant(s) modulo AC
       }
       deriving( Eq, Ord, Show, Generic, NFData, Binary )

-- | A diff protocol rewriting rule modulo E
-- Optionally, the left and right rules can be present if they were loaded
-- or contain additional actions.
data DiffProtoRule = DiffProtoRule
       { _dprRule       :: ProtoRuleE         -- original rule with diff
       , _dprLeftRight  :: Maybe (OpenProtoRule, OpenProtoRule)
                                              -- left and right instances
       }
       deriving( Eq, Ord, Show, Generic, NFData, Binary )

-- | A closed proto rule lists its original rule modulo E, the corresponding
-- variant(s) modulo AC, and if required the assertion soundness proof.
-- When using auto-sources, all non-trivial variants of a ClosedProtoRule are
-- split up into multiple ClosedProtoRules. Auto-sources also only adds
-- actions only to closed rules. Opening such rules keeps the AC rules s.t.
-- they can be exported.
data ClosedProtoRule = ClosedProtoRule
       { _cprRuleE         :: ProtoRuleE      -- original rule modulo E
       , _cprRuleAC        :: ProtoRuleAC     -- variant(s) modulo AC
       }
       deriving( Eq, Ord, Show, Generic, NFData, Binary )

type OpenRuleCache = [IntrRuleAC]

data ClosedRuleCache = ClosedRuleCache
       { _crcRules               :: ClassifiedRules
       , _crcRawSources          :: [Source]
       , _crcRefinedSources      :: [Source]
       , _crcInjectiveFactInsts  :: S.Set FactTag
       }
       deriving( Eq, Ord, Show, Generic, NFData, Binary )

$(mkLabels [''OpenProtoRule, ''DiffProtoRule, ''ClosedProtoRule, ''ClosedRuleCache])

instance HasRuleName OpenProtoRule where
    ruleName = ruleName . L.get oprRuleE

instance HasRuleName DiffProtoRule where
    ruleName = ruleName . L.get dprRule

instance HasRuleName ClosedProtoRule where
    ruleName = ruleName . L.get cprRuleAC

-- | Get an OpenProtoRule's name
getOpenProtoRuleName :: OpenProtoRule -> String
getOpenProtoRuleName (OpenProtoRule ruE _) = getRuleName ruE

-- | Add the diff label to an OpenProtoRule
addProtoDiffLabel :: OpenProtoRule -> String -> OpenProtoRule
addProtoDiffLabel (OpenProtoRule ruE ruAC) label = OpenProtoRule (addDiffLabel ruE label) (fmap ((flip addDiffLabel) label) ruAC)

equalOpenRuleUpToDiffAnnotation :: OpenProtoRule -> OpenProtoRule -> Bool
equalOpenRuleUpToDiffAnnotation (OpenProtoRule ruE1 ruAC1) (OpenProtoRule ruE2 ruAC2) =
  equalRuleUpToDiffAnnotationSym ruE1 ruE2 && length ruAC1 == length ruAC2 &&
  all (uncurry equalRuleUpToDiffAnnotationSym) (zip ruAC1 ruAC2)

-- Relation between open and closed rule sets
---------------------------------------------

-- | All intruder rules of a set of classified rules.
intruderRules :: ClassifiedRules -> [IntrRuleAC]
intruderRules rules = do
    Rule (IntrInfo i) ps cs as nvs <- joinAllRules rules
    return $ Rule i ps cs as nvs

-- | Open a rule cache. Variants and precomputed case distinctions are dropped.
openRuleCache :: ClosedRuleCache -> OpenRuleCache
openRuleCache = intruderRules . L.get crcRules

-- | Open a protocol rule; i.e., drop variants and proof annotations.
openProtoRule :: ClosedProtoRule -> OpenProtoRule
openProtoRule r = OpenProtoRule ruleE ruleAC
  where
    ruleE   = L.get cprRuleE r
    ruleAC' = L.get cprRuleAC r
    ruleAC  = if equalUpToTerms ruleAC' ruleE
               then []
               else [ruleAC']

-- | Unfold rule variants, i.e., return one ClosedProtoRule for each
-- variant
unfoldRuleVariants :: ClosedProtoRule -> [ClosedProtoRule]
unfoldRuleVariants (ClosedProtoRule ruE ruAC@(Rule ruACInfoOld ps cs as nvs))
   | isTrivialProtoVariantAC ruAC ruE = [ClosedProtoRule ruE ruAC]
   | otherwise = map toClosedProtoRule variants
        where
          ruACInfo i = ProtoRuleACInfo (rName i (L.get pracName ruACInfoOld)) rAttributes (Disj [emptySubstVFresh]) loopBreakers
          rAttributes = L.get pracAttributes ruACInfoOld
          loopBreakers = L.get pracLoopBreakers ruACInfoOld
          rName i oldName = case oldName of
            FreshRule -> FreshRule
            StandRule n -> case n of
              DefdRuleName s -> StandRule $ DefdRuleName $ s ++ "___VARIANT_" ++ show i
              SAPiCRuleName s -> StandRule $ SAPiCRuleName $ s ++ "___VARIANT_" ++ show i

          toClosedProtoRule (i, (ps', cs', as', nvs'))
            = ClosedProtoRule ruE (Rule (ruACInfo i) ps' cs' as' nvs')
          variants = zip [1::Int ..] $ map (\x -> apply x (ps, cs, as, nvs)) $ substs (L.get pracVariants ruACInfoOld)
          substs (Disj s) = map (`freshToFreeAvoiding` ruAC) s

-- | Close a protocol rule; i.e., compute AC variant and source assertion
-- soundness sequent, if required.
closeProtoRule :: MaudeHandle -> OpenProtoRule -> [ClosedProtoRule]
closeProtoRule hnd (OpenProtoRule ruE [])   = [ClosedProtoRule ruE (variantsProtoRule hnd ruE)]
closeProtoRule _   (OpenProtoRule ruE ruAC) = map (ClosedProtoRule ruE) ruAC

-- | Close an intruder rule; i.e., compute maximum number of consecutive applications and variants
--   Should be parallelized like the variant computation for protocol rules (JD)
closeIntrRule :: MaudeHandle -> IntrRuleAC -> [IntrRuleAC]
closeIntrRule hnd (Rule (DestrRule name (-1) subterm constant) prems@((Fact KDFact _ [t]):_) concs@[Fact KDFact _ [rhs]] acts nvs) =
  if subterm then [ru] else variantsIntruder hnd id False ru
    where
      ru = (Rule (DestrRule name (if runMaude (unifiableLNTerms rhs t)
                              then (length (positions t)) - (if (isPrivateFunction t) then 1 else 2)
                              -- We do not need to count t itself, hence - 1.
                              -- If t is a private function symbol we need to permit one more rule
                              -- application as there is no associated constructor.
                              else 0) subterm constant) prems concs acts nvs)
        where
           runMaude = (`runReader` hnd)
closeIntrRule hnd ir@(Rule (DestrRule _ _ False _) _ _ _ _) = variantsIntruder hnd id False ir
closeIntrRule _   ir                                        = [ir]


-- | Close a rule cache. Hower, note that the
-- requires case distinctions are not computed here.
closeRuleCache :: [LNGuarded]        -- ^ Restrictions to use.
               -> [LNGuarded]        -- ^ Source lemmas to use.
               -> SignatureWithMaude -- ^ Signature of theory.
               -> [ClosedProtoRule]  -- ^ Protocol rules with variants.
               -> OpenRuleCache      -- ^ Intruder rules modulo AC.
               -> Bool               -- ^ Diff or not
               -> ClosedRuleCache    -- ^ Cached rules and case distinctions.
closeRuleCache restrictions typAsms sig protoRules intrRules isdiff = -- trace ("closeRuleCache: " ++ show classifiedRules) $
    ClosedRuleCache
        classifiedRules rawSources refinedSources injFactInstances
  where
    ctxt0 = ProofContext
        sig classifiedRules injFactInstances RawSource [] AvoidInduction Nothing
        (error "closeRuleCache: trace quantifier should not matter here")
        (error "closeRuleCache: lemma name should not matter here") [] isdiff
        (all isSubtermRule {-- $ trace (show destr ++ " - " ++ show (map isSubtermRule destr))-} destr) (any isConstantRule destr)

    -- inj fact instances
    injFactInstances =
        simpleInjectiveFactInstances $ L.get cprRuleE <$> protoRules

    -- precomputing the case distinctions: we make sure to only add safety
    -- restrictions. Otherwise, it wouldn't be sound to use the precomputed case
    -- distinctions for properties proven using induction.
    safetyRestrictions = filter isSafetyFormula restrictions
    rawSources         = precomputeSources ctxt0 safetyRestrictions
    refinedSources     = refineWithSourceAsms typAsms ctxt0 rawSources

    -- Maude handle
    hnd = L.get sigmMaudeHandle sig

    -- close intruder rules
    intrRulesAC = concat $ map (closeIntrRule hnd) intrRules

    -- classifying the rules
    rulesAC = (fmap IntrInfo                      <$> intrRulesAC) <|>
              ((fmap ProtoInfo . L.get cprRuleAC) <$> protoRules)

    anyOf ps = partition (\x -> any ($ x) ps)

    (nonProto, proto) = anyOf [isDestrRule, isConstrRule] rulesAC
    (constr, destr)   = anyOf [isConstrRule] nonProto

    -- and sort them into ClassifiedRules datastructure for later use in proofs
    classifiedRules = ClassifiedRules
      { _crConstruct  = constr
      , _crDestruct   = destr
      , _crProtocol   = proto
      }

-- | Returns true if the REFINED sources contain open chains.
containsPartialDeconstructions :: ClosedRuleCache    -- ^ Cached rules and case distinctions.
                     -> Bool               -- ^ Result
containsPartialDeconstructions (ClosedRuleCache _ _ cases _) =
      sum (map (sum . unsolvedChainConstraints) cases) /= 0

-- | Add an action to a closed Proto Rule.
--   Note that we only add the action to the variants modulo AC, not the initial rule.
addActionClosedProtoRule :: ClosedProtoRule -> LNFact -> ClosedProtoRule
addActionClosedProtoRule (ClosedProtoRule e ac) f
   = ClosedProtoRule e (addAction ac f)

------------------------------------------------------------------------------
-- Processes
------------------------------------------------------------------------------

data ProcessDef = ProcessDef
        { _pName            :: String
        , _pBody            :: PlainProcess
        , _pVars            :: [SapicLVar]
        }
        deriving( Eq, Ord, Show, Generic, NFData, Binary )


-- generate accessors for ProcessDef data structure records
$(mkLabels [''ProcessDef])

------------------------------------------------------------------------------
-- Export Info
------------------------------------------------------------------------------

data ExportInfo = ExportInfo
        { _eTag            :: String
        , _eText           :: String
        }
        deriving( Eq, Ord, Show, Generic, NFData, Binary )


-- generate accessors for Predicate data structure records
$(mkLabels [''ExportInfo])

------------------------------------------------------------------------------
-- Options
------------------------------------------------------------------------------
-- | Options for translation and, maybe in the future, also msrs itself.
-- | Note: setOption below assumes all values to be boolean
data Option = Option
        {
          _transAllowPatternMatchinginLookup   :: Bool
        , _transProgress            :: Bool
        , _transReliable            :: Bool
        , _transReport            :: Bool
        , _stateChannelOpt            :: Bool
        }
        deriving( Eq, Ord, Show, Generic, NFData, Binary )

-- generate accessors for Option data structure records
$(mkLabels [''Option])


------------------------------------------------------------------------------
-- Lemmas
------------------------------------------------------------------------------

-- | An attribute for a 'Lemma'.
data LemmaAttribute =
         SourceLemma
       | ReuseLemma
       | ReuseDiffLemma
       | InvariantLemma
       | HideLemma String
       | LHSLemma
       | RHSLemma
       | LemmaHeuristic [GoalRanking]
--        | BothLemma
       deriving( Eq, Ord, Show, Generic, NFData, Binary )

-- | A 'TraceQuantifier' stating whether we check satisfiability of validity.
data TraceQuantifier = ExistsTrace | AllTraces
       deriving( Eq, Ord, Show, Generic, NFData, Binary )

-- | A lemma describes a property that holds in the context of a theory
-- together with a proof of its correctness.
data ProtoLemma f p = Lemma
       { _lName            :: String
       , _lTraceQuantifier :: TraceQuantifier
       , _lFormula         :: f
       , _lAttributes      :: [LemmaAttribute]
       , _lProof           :: p
       }
       deriving( Generic)

type Lemma = ProtoLemma LNFormula
type SyntacticLemma = ProtoLemma SyntacticLNFormula

deriving instance Eq p => Eq (Lemma p)
deriving instance Ord p => Ord (Lemma p)
deriving instance Show p => Show (Lemma p)
deriving instance NFData p => NFData (Lemma p)
deriving instance Binary p => Binary  (Lemma p)

$(mkLabels [''ProtoLemma])

-- | A diff lemma describes a correspondence property that holds in the context of a theory
-- together with a proof of its correctness.
data DiffLemma p = DiffLemma
       { _lDiffName            :: String
--        , _lTraceQuantifier :: TraceQuantifier
--        , _lFormula         :: LNFormula
       , _lDiffAttributes      :: [LemmaAttribute]
       , _lDiffProof           :: p
       }
       deriving( Eq, Ord, Show, Generic, NFData, Binary )

$(mkLabels [''DiffLemma])


-- | An accountability Lemma describes a property that holds in the context
-- of a theory and some parties with a verdict function
--data AccLemma v p par = AccLemma
--       { _acName            :: String
--       , _acTraceQuantifier :: TraceQuantifier
--       , _acFormula         :: LNFormula
--       , _acAttributes      :: [LemmaAttribute]
--       , _acVerdict         :: v
--       , _acProof           :: p
--       , _acParties         :: par
--       }
--       deriving( Eq, Ord, Show, Generic, NFData, Binary )


-- Instances
------------

instance Functor Lemma where
    fmap f (Lemma n qua fm atts prf) = Lemma n qua fm atts (f prf)

instance Foldable Lemma where
    foldMap f = f . L.get lProof

instance Traversable Lemma where
    traverse f (Lemma n qua fm atts prf) = Lemma n qua fm atts <$> f prf

instance Functor DiffLemma where
    fmap f (DiffLemma n atts prf) = DiffLemma n atts (f prf)

instance Foldable DiffLemma where
    foldMap f = f . L.get lDiffProof

instance Traversable DiffLemma where
    traverse f (DiffLemma n atts prf) = DiffLemma n atts <$> f prf

-- Lemma queries
----------------------------------

-- | Convert a trace quantifier to a sequent trace quantifier.
toSystemTraceQuantifier :: TraceQuantifier -> SystemTraceQuantifier
toSystemTraceQuantifier AllTraces   = ExistsNoTrace
toSystemTraceQuantifier ExistsTrace = ExistsSomeTrace

-- | True iff the lemma can be used as a source lemma.
isSourceLemma :: Lemma p -> Bool
isSourceLemma lem =
     (AllTraces == L.get lTraceQuantifier lem)
  && (SourceLemma `elem` L.get lAttributes lem)

-- | True iff the lemma is a LHS lemma.
isLeftLemma :: ProtoLemma f p -> Bool
isLeftLemma lem =
     (LHSLemma `elem` L.get lAttributes lem)

-- | True iff the lemma is a RHS lemma.
isRightLemma :: ProtoLemma f p -> Bool
isRightLemma lem =
     (RHSLemma `elem` L.get lAttributes lem)

-- -- | True iff the lemma is a Both lemma.
-- isBothLemma :: Lemma p -> Bool
-- isBothLemma lem =
--      (BothLemma `elem` L.get lAttributes lem)

-- Lemma construction/modification
----------------------------------

-- | Create a new unproven lemma from a formula modulo E.
unprovenLemma :: String -> [LemmaAttribute] -> TraceQuantifier -> LNFormula
              -> Lemma ProofSkeleton
unprovenLemma name atts qua fm = Lemma name qua fm atts (unproven ())

skeletonLemma :: String -> [LemmaAttribute] -> TraceQuantifier -> f -> p -> ProtoLemma f p
skeletonLemma name atts qua fm = Lemma name qua fm atts

-- | Create a new unproven diff lemma.
unprovenDiffLemma :: String -> [LemmaAttribute]
              -> DiffLemma DiffProofSkeleton
unprovenDiffLemma name atts = DiffLemma name atts (diffUnproven ())

skeletonDiffLemma :: String -> [LemmaAttribute] -> DiffProofSkeleton -> DiffLemma DiffProofSkeleton
skeletonDiffLemma name atts = DiffLemma name atts


-- | The source kind allowed for a lemma.
lemmaSourceKind :: Lemma p -> SourceKind
lemmaSourceKind lem
  | SourceLemma `elem` L.get lAttributes lem = RawSource
  | otherwise                                = RefinedSource

-- | Adds the LHS lemma attribute.
addLeftLemma :: ProtoLemma f p -> ProtoLemma f p
addLeftLemma lem =
     L.set lAttributes (LHSLemma:(L.get lAttributes lem)) lem

-- | Adds the RHS lemma attribute.
addRightLemma :: ProtoLemma f p -> ProtoLemma f p
addRightLemma lem =
     L.set lAttributes (RHSLemma:(L.get lAttributes lem)) lem

------------------------------------------------------------------------------
-- Theories
------------------------------------------------------------------------------

-- | A formal comment is a header together with the body of the comment.
type FormalComment = (String, String)


-- | SapicItems can be processes and accountability lemmas
data SapicElement=
      ProcessItem PlainProcess
      | ProcessDefItem ProcessDef
      | SignatureBuiltin String
      | FunctionTypingInfo SapicFunSym
      | ExportInfoItem ExportInfo
      deriving( Show, Eq, Ord, Generic, NFData, Binary )

-- | A theory item built over the given rule type.
data TheoryItem r p s =
       RuleItem r
     | LemmaItem (Lemma p)
     | RestrictionItem Restriction
     | TextItem FormalComment
     | PredicateItem Predicate
     | SapicItem s
     deriving( Show, Eq, Ord, Functor, Generic, NFData, Binary )

-- | A diff theory item built over the given rule type.
--   This includes
--   - Diff Rules, which are then decomposed in either rules for both sides
--   - the Diff Lemmas, stating observational equivalence
--   - the either lemmas and restrictions, stating properties about either side
--   - and comments
data DiffTheoryItem r r2 p p2 =
       DiffRuleItem r
     | EitherRuleItem (Side, r2)
     | DiffLemmaItem (DiffLemma p)
     | EitherLemmaItem (Side, Lemma p2)
     | EitherRestrictionItem (Side, Restriction)
     | DiffTextItem FormalComment
     deriving( Show, Eq, Ord, Functor, Generic, NFData, Binary )

-- | A theory contains a single set of rewriting rules modeling a protocol
-- and the lemmas that
data Theory sig c r p s = Theory {
         _thyName      :: String
       , _thyHeuristic :: [GoalRanking]
       , _thySignature :: sig
       , _thyCache     :: c
       , _thyItems     :: [TheoryItem r p s]
       , _thyOptions   :: Option
       }
       deriving( Eq, Ord, Show, Generic, NFData, Binary )

$(mkLabels [''Theory])


-- | A diff theory contains a set of rewriting rules with diff modeling two instances
data DiffTheory sig c r r2 p p2 = DiffTheory {
         _diffThyName           :: String
       , _diffThyHeuristic      :: [GoalRanking]
       , _diffThySignature      :: sig
       , _diffThyCacheLeft      :: c
       , _diffThyCacheRight     :: c
       , _diffThyDiffCacheLeft  :: c
       , _diffThyDiffCacheRight :: c
       , _diffThyItems          :: [DiffTheoryItem r r2 p p2]
       }
       deriving( Eq, Ord, Show, Generic, NFData, Binary )


$(mkLabels [''DiffTheory])

-- | Open theories can be extended. Invariants:
--   1. Lemma names are unique.
type OpenTheory =
    Theory SignaturePure [IntrRuleAC] OpenProtoRule ProofSkeleton SapicElement

type OpenTheoryItem = TheoryItem OpenProtoRule ProofSkeleton SapicElement


-- | Open theories can be extended. Invariants:
--   1. Lemma names are unique.
--   2. All SapicItems are translated
type OpenTranslatedTheory =
    Theory SignaturePure [IntrRuleAC] OpenProtoRule ProofSkeleton ()

-- | Open diff theories can be extended. Invariants:
--   1. Lemma names are unique.
type OpenDiffTheory =
    DiffTheory SignaturePure [IntrRuleAC] DiffProtoRule OpenProtoRule DiffProofSkeleton ProofSkeleton

-- | Closed theories can be proven. Invariants:
--     1. Lemma names are unique
--     2. All proof steps with annotated sequents are sound with respect to the
--        closed rule set of the theory.
--     3. Maude is running under the given handle.
type ClosedTheory =
    Theory SignatureWithMaude ClosedRuleCache ClosedProtoRule IncrementalProof ()

-- | Closed Diff theories can be proven. Invariants:
--     1. Lemma names are unique
--     2. All proof steps with annotated sequents are sound with respect to the
--        closed rule set of the theory.
--     3. Maude is running under the given handle.
type ClosedDiffTheory =
    DiffTheory SignatureWithMaude ClosedRuleCache DiffProtoRule ClosedProtoRule IncrementalDiffProof IncrementalProof

-- | Either Therories can be Either a normal or a diff theory

-- type EitherTheory = Either Theory  DiffTheory
type EitherOpenTheory = Either OpenTheory OpenDiffTheory
type EitherClosedTheory = Either ClosedTheory ClosedDiffTheory


-- remove Sapic items and convert other items to identical item but with unit type for sapic elements
removeSapicItems :: OpenTheory -> OpenTranslatedTheory
removeSapicItems thy =
  Theory {_thyName=(L.get thyName thy)
          ,_thyHeuristic=(L.get thyHeuristic thy)
          ,_thySignature=(L.get thySignature thy)
          ,_thyCache=(L.get thyCache thy)
          ,_thyItems = newThyItems
          ,_thyOptions =(L.get thyOptions thy)}
    where
      newThyItems = map removeSapicElement $ L.get thyItems thy
      removeSapicElement :: TheoryItem r p SapicElement -> TheoryItem r p ()
      removeSapicElement (SapicItem _) = SapicItem ()
      removeSapicElement (RuleItem r) = RuleItem r
      removeSapicElement (LemmaItem l) = LemmaItem l
      removeSapicElement (RestrictionItem rl) = RestrictionItem rl
      removeSapicElement (TextItem t) = TextItem t
      removeSapicElement (PredicateItem predi) = PredicateItem predi


--open translated theory again
openTranslatedTheory :: OpenTranslatedTheory -> OpenTheory
openTranslatedTheory thy =
  Theory {_thyName=(L.get thyName thy)
          ,_thyHeuristic=(L.get thyHeuristic thy)
          ,_thySignature=(L.get thySignature thy)
          ,_thyCache=(L.get thyCache thy)
          ,_thyItems = newThyItems
          ,_thyOptions =(L.get thyOptions thy)}
    where
      newThyItems = mapMaybe addSapicElement (L.get thyItems thy)
      addSapicElement :: TheoryItem r p () -> Maybe (TheoryItem r p s)
      addSapicElement (RuleItem r) = Just $ RuleItem r
      addSapicElement (LemmaItem l) = Just $ LemmaItem l
      addSapicElement (RestrictionItem rl) = Just $ RestrictionItem rl
      addSapicElement (TextItem t) = Just $ TextItem t
      addSapicElement (PredicateItem predi) = Just $ PredicateItem predi
      addSapicElement (SapicItem _) = Nothing

-- Shared theory modification functions
---------------------------------------

filterSide :: Side -> [(Side, a)] -> [a]
filterSide s l = case l of
                    x:xs -> if (fst x) == s then (snd x):(filterSide s xs) else (filterSide s xs)
                    []   -> []

-- | Fold a theory item.
foldTheoryItem
    :: (r -> a) -> (Restriction -> a) -> (Lemma p -> a) -> (FormalComment -> a) -> (Predicate -> a) -> (s -> a)
    -> TheoryItem r p s -> a
foldTheoryItem fRule fRestriction fLemma fText fPredicate fSapicItem i = case i of
    RuleItem ru   -> fRule ru
    LemmaItem lem -> fLemma lem
    TextItem txt  -> fText txt
    RestrictionItem rstr  -> fRestriction rstr
    PredicateItem     p  -> fPredicate p
    SapicItem s -> fSapicItem s

-- | Fold a theory item.
foldDiffTheoryItem
    :: (r -> a) -> ((Side, r2) -> a) -> (DiffLemma p -> a) -> ((Side, Lemma p2) -> a) -> ((Side, Restriction) -> a) -> (FormalComment -> a)
    -> DiffTheoryItem r r2 p p2 -> a
foldDiffTheoryItem fDiffRule fEitherRule fDiffLemma fEitherLemma fRestriction fText i = case i of
    DiffRuleItem ru   -> fDiffRule ru
    EitherRuleItem (side, ru) -> fEitherRule (side, ru)
    DiffLemmaItem lem -> fDiffLemma lem
    EitherLemmaItem (side, lem) -> fEitherLemma (side, lem)
    EitherRestrictionItem (side, rstr)  -> fRestriction (side, rstr)
    DiffTextItem txt  -> fText txt

-- fold a sapic item.
foldSapicItem
    :: (PlainProcess -> a) -> (ProcessDef -> a) -> (SapicFunSym -> a) -> (ExportInfo -> a) -> (String -> a)
    -> SapicElement -> a
foldSapicItem fProcess fProcessDef fFunSym fExportInfo fSignatureBuiltin i = case i of
    ProcessItem     proc  -> fProcess proc
    ProcessDefItem     pDef  -> fProcessDef pDef
    FunctionTypingInfo t -> fFunSym t
    ExportInfoItem ei -> fExportInfo ei
    SignatureBuiltin s -> fSignatureBuiltin s

-- | Map a theory item.
mapTheoryItem :: (r -> r') -> (p -> p') -> TheoryItem r p s -> TheoryItem r' p' s
mapTheoryItem f g =
    foldTheoryItem (RuleItem . f) RestrictionItem (LemmaItem . fmap g) TextItem PredicateItem SapicItem

-- | Map a diff theory item.
mapDiffTheoryItem :: (r -> r') -> ((Side, r2) -> (Side, r2')) -> (DiffLemma p -> DiffLemma p') -> ((Side, Lemma p2) -> (Side, Lemma p2')) -> DiffTheoryItem r r2 p p2 -> DiffTheoryItem r' r2' p' p2'
mapDiffTheoryItem f g h i =
    foldDiffTheoryItem (DiffRuleItem . f) (EitherRuleItem . g) (DiffLemmaItem . h) (EitherLemmaItem . i) EitherRestrictionItem DiffTextItem

-- | Map a process
mapMProcesses :: Monad m => (PlainProcess -> m(PlainProcess)) -> Theory sig c r p SapicElement -> m (Theory sig c r p SapicElement)
mapMProcesses f thy = do
        itms' <- mapM f' itms
        return $ L.set thyItems itms' thy
    where
        itms =  L.get thyItems thy
        f' (SapicItem (ProcessItem p)) = SapicItem . ProcessItem <$> f p
        f' other                       = return other

-- | All rules of a theory.
theoryRules :: Theory sig c r p s -> [r]
theoryRules =
    foldTheoryItem return (const []) (const []) (const []) (const []) (const []) <=< L.get thyItems

-- | All diff rules of a theory.
diffTheoryDiffRules :: DiffTheory sig c r r2 p p2 -> [r]
diffTheoryDiffRules =
    foldDiffTheoryItem return (const []) (const []) (const []) (const []) (const []) <=< L.get diffThyItems

-- | All rules of a theory.
diffTheorySideRules :: Side -> DiffTheory sig c r r2 p p2 -> [r2]
diffTheorySideRules s =
    foldDiffTheoryItem (const []) (\(x, y) -> if (x == s) then [y] else []) (const []) (const []) (const []) (const []) <=< L.get diffThyItems

-- | All left rules of a theory.
leftTheoryRules :: DiffTheory sig c r r2 p p2 -> [r2]
leftTheoryRules =
    foldDiffTheoryItem (const []) (\(x, y) -> if (x == LHS) then [y] else []) (const []) (const []) (const []) (const []) <=< L.get diffThyItems

-- | All right rules of a theory.
rightTheoryRules :: DiffTheory sig c r r2 p p2 -> [r2]
rightTheoryRules =
    foldDiffTheoryItem (const []) (\(x, y) -> if (x == RHS) then [y] else []) (const []) (const []) (const []) (const []) <=< L.get diffThyItems


-- | All restrictions of a theory.
theoryRestrictions :: Theory sig c r p s -> [Restriction]
theoryRestrictions =
    foldTheoryItem (const []) return (const []) (const []) (const []) (const []) <=< L.get thyItems

-- | All lemmas of a theory.
theoryLemmas :: Theory sig c r p s -> [Lemma p]
theoryLemmas =
    foldTheoryItem (const []) (const []) return (const []) (const []) (const []) <=< L.get thyItems

sapicElements :: Theory sig c1 b p c2 -> [c2]
sapicElements = foldTheoryItem (const []) (const []) (const []) (const []) (const []) return <=< L.get thyItems

-- | All processes of a theory (TODO give warning if there is more than one...)
theoryProcesses :: Theory sig c r p SapicElement -> [PlainProcess]
theoryProcesses = foldSapicItem return (const []) (const [])  (const []) (const [])  <=< sapicElements

-- | All process definitions of a theory.
theoryProcessDefs :: Theory sig c r p SapicElement -> [ProcessDef]
theoryProcessDefs = foldSapicItem (const []) return (const [])  (const []) (const []) <=< sapicElements

theoryFunctionTypingInfos :: Theory sig c r p SapicElement -> [SapicFunSym]
theoryFunctionTypingInfos = foldSapicItem (const []) (const []) return (const []) (const []) <=< sapicElements

-- | All process definitions of a theory.
theoryPredicates :: Theory sig c r p s -> [Predicate]
theoryPredicates =  foldTheoryItem (const []) (const []) (const []) (const []) return (const []) <=< L.get thyItems

-- | All export info definitions of a theory.
theoryExportInfos :: Theory sig c b p SapicElement -> [ExportInfo]
theoryExportInfos =  foldSapicItem (const []) (const []) (const []) return (const [])  <=< sapicElements

-- | All Builtins of a theory
theoryBuiltins :: Theory sig c r p SapicElement -> [String]
theoryBuiltins = foldSapicItem (const []) (const [])  (const []) (const []) return <=< sapicElements

-- | All restrictions of a theory.
diffTheoryRestrictions :: DiffTheory sig c r r2 p p2 -> [(Side, Restriction)]
diffTheoryRestrictions =
    foldDiffTheoryItem (const []) (const []) (const []) (const []) return (const []) <=< L.get diffThyItems

-- | All restrictions of one side of a theory.
diffTheorySideRestrictions :: Side -> DiffTheory sig c r r2 p p2 -> [Restriction]
diffTheorySideRestrictions s =
    foldDiffTheoryItem (const []) (const []) (const []) (const []) (\(x, y) -> if (x == s) then [y] else []) (const []) <=< L.get diffThyItems

-- | All lemmas of a theory.
diffTheoryLemmas :: DiffTheory sig c r r2 p p2 -> [(Side, Lemma p2)]
diffTheoryLemmas =
   foldDiffTheoryItem (const []) (const []) (const []) return (const []) (const []) <=< L.get diffThyItems

-- | All lemmas of a theory.
diffTheorySideLemmas :: Side -> DiffTheory sig c r r2 p p2 -> [Lemma p2]
diffTheorySideLemmas s =
    foldDiffTheoryItem (const []) (const []) (const []) (\(x, y) -> if (x == s) then [y] else []) (const []) (const []) <=< L.get diffThyItems

-- | All lemmas of a theory.
diffTheoryDiffLemmas :: DiffTheory sig c r r2 p p2 -> [DiffLemma p]
diffTheoryDiffLemmas =
    foldDiffTheoryItem (const []) (const []) return (const []) (const []) (const []) <=< L.get diffThyItems

expandRestriction :: Theory sig c r p s -> ProtoRestriction SyntacticLNFormula
    -> Either FactTag (ProtoRestriction LNFormula)
expandRestriction thy (Restriction n f) =  (Restriction n) <$> expandFormula (theoryPredicates thy) f

expandLemma :: Theory sig c r p1 s
               -> ProtoLemma SyntacticLNFormula p2
               -> Either FactTag (ProtoLemma LNFormula p2)
expandLemma thy (Lemma n tq f a p) =  (\f' -> Lemma n tq f' a p) <$> expandFormula (theoryPredicates thy) f

-- | Add a new restriction. Fails, if restriction with the same name exists.
addRestriction :: Restriction -> Theory sig c r p s -> Maybe (Theory sig c r p s)
addRestriction l thy = do
    guard (isNothing $ lookupRestriction (L.get rstrName l) thy)
    return $ modify thyItems (++ [RestrictionItem l]) thy

-- | Add a new lemma. Fails, if a lemma with the same name exists.
addLemma :: Lemma p -> Theory sig c r p s -> Maybe (Theory sig c r p s)
addLemma l thy = do
    guard (isNothing $ lookupLemma (L.get lName l) thy)
    return $ modify thyItems (++ [LemmaItem l]) thy

-- | Add an auto-generated sources lemma if possible
addAutoSourcesLemmaDiff :: MaudeHandle
                        -> String
                        -> ClosedRuleCache
                        -> ClosedRuleCache
                        -> [DiffTheoryItem DiffProtoRule ClosedProtoRule IncrementalDiffProof IncrementalProof]
                        -> [DiffTheoryItem DiffProtoRule ClosedProtoRule IncrementalDiffProof IncrementalProof]
addAutoSourcesLemmaDiff hnd lemmaName crcLeft crcRight items =
    diffPart ++ lhsPart ++ rhsPart
  where
    -- We split items into three. DiffRules, DiffLemmas, and DiffTextItems are
    -- kept as is. We apply addAutoSourcesLemma on each side (rules, lemmas and
    -- restrictions), and recompose everything.
    diffPart = mapMaybe f items
      where
        f (DiffRuleItem r)  = Just (DiffRuleItem r)
        f (DiffLemmaItem l) = Just (DiffLemmaItem l)
        f (DiffTextItem t)  = Just (DiffTextItem t)
        f _                 = Nothing

    lhsPart = if containsPartialDeconstructions crcLeft
        then mapMaybe (toSide LHS) $
                addAutoSourcesLemma hnd (lemmaName ++ "_LHS") crcLeft $
                  mapMaybe (filterItemSide LHS) items
        else mapMaybe (toSide LHS) $
                  mapMaybe (filterItemSide LHS) items
    rhsPart = if containsPartialDeconstructions crcRight
        then mapMaybe (toSide RHS) $
                addAutoSourcesLemma hnd (lemmaName ++ "_RHS") crcRight $
                  mapMaybe (filterItemSide RHS) items
        else mapMaybe (toSide RHS) $
                  mapMaybe (filterItemSide RHS) items

    filterItemSide s (EitherRuleItem (s', r))        | s == s' = Just (RuleItem r)
    filterItemSide s (EitherLemmaItem (s', l))       | s == s' = Just (LemmaItem l)
    filterItemSide s (EitherRestrictionItem (s', r)) | s == s' = Just (RestrictionItem r)
    filterItemSide _ _                                         = Nothing

    toSide s (RuleItem r)        = Just $ EitherRuleItem (s, r)
    toSide LHS (LemmaItem l)     = Just $ EitherLemmaItem (LHS, addLeftLemma  l)
    toSide RHS (LemmaItem l)     = Just $ EitherLemmaItem (RHS, addRightLemma l)
    toSide s (RestrictionItem r) = Just $ EitherRestrictionItem (s, r)
    toSide _ (TextItem t)        = Just $ DiffTextItem t
    -- FIXME: We currently ignore predicates and sapic stuff as they should not
    --        be generated by addAutoSourcesLemma
    toSide _ (PredicateItem _)   = Nothing
    toSide _ (SapicItem _)       = Nothing

-- | Add an auto-generated sources lemma if possible
addAutoSourcesLemma :: MaudeHandle
                    -> String
                    -> ClosedRuleCache
                    -> [TheoryItem ClosedProtoRule IncrementalProof s]
                    -> [TheoryItem ClosedProtoRule IncrementalProof s]
addAutoSourcesLemma hnd lemmaName (ClosedRuleCache _ raw _ _) items =
  -- We only add the lemma if there is no lemma of the same name
  case find lemma items of
    Nothing  -> items'++[LemmaItem l]
    (Just _) -> items'
  where
    runMaude   = (`runReader` hnd)

    -- searching for the lemma
    lemma (LemmaItem (Lemma name _ _ _ _)) | name == lemmaName = True
    lemma _                                                    = False

    -- build the lemma
    l = fmap skeletonToIncrementalProof $ unprovenLemma lemmaName [SourceLemma] AllTraces formula

    -- extract all rules from theory items
    rules = mapMaybe itemToRule items

    -- compute all encrypted subterms that are output by protocol rules
    allOutConcs :: [(ClosedProtoRule, LNTerm)]
    allOutConcs = do
        ru                                <- rules
        (_, protoOrOutFactView -> Just t) <- enumConcs $ L.get cprRuleAC ru
        unifyProtC                        <- concatMap allProtSubterms t
        return (ru, unifyProtC)

    -- compute all fact that are conclusions in protocol rules (not OutFact)
    allOutConcsNotProt :: [(ClosedProtoRule, LNFact)]
    allOutConcsNotProt = do
        ru              <- rules
        (_, unifyFactC) <- enumConcs $ L.get cprRuleAC ru
        -- we ignore cases where the fact is OutFact
        guard (getFactTag unifyFactC /= OutFact)
        return (ru, unifyFactC)

    -- We use the raw sources here to generate one lemma to rule them all...
    (items', formula, _) = foldl computeFormula (items, ltrue, []) chains

    -- Generate a list of all cases that contain open chains
    chains = concatMap (multiply unsolvedChains . duplicate) $
                   concatMap (map snd . getDisj . L.get cdCases) raw

    -- Given a list of theory items, a formula, a source with an open chain,
    -- return an updated list of theory items and an update formula for the sources lemma.
    computeFormula :: ([TheoryItem ClosedProtoRule IncrementalProof s], LNFormula, [(RuleInfo ProtoRuleName IntrRuleACInfo, ExtendedPosition)])
                   -> ((NodeConc, NodePrem), System)
                   -> ([TheoryItem ClosedProtoRule IncrementalProof s], LNFormula, [(RuleInfo ProtoRuleName IntrRuleACInfo, ExtendedPosition)])
    computeFormula (its, form, done) ((conc,_), source) = (its', form', done')
      where
        -- The new items are the old ones but with added labels
        its'  = addLabels inputsAndOutputs its
        -- The new formula is the old one AND the new formula
        form' = addFormula inputsAndOutputs form
        -- The new list of treated cases
        done' = addCases inputsAndOutputs done

        -- Variable causing the open chain
        v     = head $ getFactTerms $ nodeConcFact conc source

        -- Compute all rules that contain v, and the position of v inside the input term
        inputRules :: [(ClosedProtoRule, Either LNTerm LNFact, ExtendedPosition)]
        inputRules = concat $ mapMaybe g $ allPrems source
          where
            g (nodeid, pid, tidx, term) = do
              position <- findPos v term
              ruleSys  <- nodeRuleSafe nodeid source
              rule     <- find ((ruleName ruleSys ==).ruleName) rules
              premise  <- lookupPrem pid $ L.get cprRuleAC rule
              t'       <- protoOrInFactView premise
              t        <- atMay t' tidx
              return (terms position rule t premise ++ facts position rule t premise)
                where
                  terms position rule t premise = do
                    -- iterate over all positions found
                    pos     <- position
                    return (rule, Left t, (pid, tidx, pos))
                  facts position rule t premise = do
                        -- we only consider protocol facts and unprotected terms
                    guard $ isProtoFact premise && (isPair t || isAC t || isMsgVar t)
                        -- we only consider facts which are not already solved in the source
                        && ((nodeid, pid) `elem` map fst (unsolvedPremises source))
                    -- iterate over all positions found
                    pos     <- position
                    return (rule, Right premise, (pid, tidx, pos))

        -- a list of all input subterms to unify : Left for protected subterm and Right for non protected subterm
        premiseTermU :: [(ClosedProtoRule, Either (LNTerm, LNTerm) LNFact, ExtendedPosition)]
        premiseTermU = mapMaybe f inputRules
          where
            -- cases for protected subterms : we consider the deepest protected subterm
            f (x, Left y, (pidx, tidx, z)) = do
              v'        <- y `atPosMay` z
              protTerm' <- deepestProtSubterm y z
              -- We do not consider the case where the computed deepest
              -- protected subterm is the variable in question, as this
              -- against the definition (a variable is not a function).
              -- Moreover, this case
              -- 1. often leads to false lemmas as we do not unify with all
              --    conclusion facts, in particular not with fresh facts
              -- 2. blows up the lemma as a variable unifies with all outputs
              -- 3. typically only happens if a value is stored in a state fact,
              --    which is handled by the other case
              protTerm  <- if protTerm' == v'
                then Nothing
                else Just protTerm'
              return (x, Left (protTerm, v'), (pidx, tidx, z))
            -- cases for non-protected subterms : we consider the Fact
            f (x, Right fact, (pidx, tidx, z)) =
              return (x, Right fact, (pidx, tidx, z))

        -- compute matching outputs
        -- returns a list of inputs together with their list of matching outputs
        inputsAndOutputs :: [(ClosedProtoRule, Either (LNTerm, LNTerm, [(ClosedProtoRule, LNTerm)]) (LNFact, [(ClosedProtoRule, LNFact)]), ExtendedPosition)]
        inputsAndOutputs = do
            -- iterate over all inputs
            (rin, unify, pos) <- filterFacts premiseTermU
            -- find matching conclusions
            let matches = matchingConclusions rin unify
            return (rin, matches, pos)
          where
            -- we ignore fact cases which are covered by the protected subterms
            filterFacts cases = mapMaybe f cases
              where
                f c@(r, Left  _, p) = do
                  guard $ notElem (ruleName r, p) done
                  return c
                f c@(r, Right _, p) = do
                  guard $ notElem (ruleName r, p) done
                         && null subtermCasePositions
                  return c
                -- check if there are protected subterms for this variable
                subtermCasePositions = filter (isLeft . snd3) cases

            matchingConclusions rin (Left (unify, vin)) = Left (unify, vin, do
              (rout, tout) <- allOutConcs
              -- generate fresh instance of conclusion, avoiding the premise variables
              let fout = tout `renameAvoiding` unify
              -- we ignore outputs of the same rule
              guard ((ruleName . L.get cprRuleE) rin /= (ruleName . L.get cprRuleE) rout)
              -- check whether input and output are unifiable
              guard (runMaude $ unifiableLNTerms unify fout)
              return (rout, tout))
            matchingConclusions rin (Right unify) = Right (unify, do
              (rout, fout) <- allOutConcsNotProt
              -- we ignore outputs of the same rule
              guard ((ruleName . L.get cprRuleE) rin /= (ruleName . L.get cprRuleE) rout)
              -- we ignore cases where the output fact and the input fact have different name
              guard (factTagName (getFactTag unify) == factTagName (getFactTag fout))
              -- check whether input and output are unifiable
              let unifout = fout `renameAvoiding` unify
              guard (runMaude $ unifiableLNFacts unify unifout)
              return (rout, fout))

        -- construct action facts for the rule annotations and formula
        inputFactTerm pos ru terms var = Fact {factTag = ProtoFact Linear
              ("AUTO_IN_TERM_" ++ printPosition pos ++ "_" ++ getRuleName (L.get cprRuleAC ru)) (1 + length terms),
              factAnnotations = S.empty, factTerms = terms ++[var]}
        inputFactFact pos ru terms = Fact {factTag = ProtoFact Linear
              ("AUTO_IN_FACT_" ++ printFactPosition pos ++ "_" ++ getRuleName (L.get cprRuleAC ru)) (length terms),
              factAnnotations = S.empty, factTerms = terms}
        outputFactTerm pos ru terms = Fact {factTag = ProtoFact Linear
              ("AUTO_OUT_TERM_" ++ printPosition pos ++ "_" ++ getRuleName (L.get cprRuleAC ru)) (length terms),
              factAnnotations = S.empty, factTerms = terms}
        outputFactFact pos ru terms = Fact {factTag = ProtoFact Linear
              ("AUTO_OUT_FACT_" ++ printFactPosition pos ++ "_" ++ getRuleName (L.get cprRuleAC ru)) (length terms),
              factAnnotations = S.empty, factTerms = terms}

        -- add labels to rules for typing lemma
        addLabels :: [(ClosedProtoRule, Either (LNTerm, LNTerm, [(ClosedProtoRule, LNTerm)]) (LNFact, [(ClosedProtoRule, LNFact)]), ExtendedPosition)]
                  -> [TheoryItem ClosedProtoRule IncrementalProof s]
                  -> [TheoryItem ClosedProtoRule IncrementalProof s]
        addLabels matches = map update
          where
            update (RuleItem ru) = RuleItem $ foldr up ru $
                   filter ((ruleName ru ==). ruleName . fst3) acts
              where
                up (r, p, Left  (Left  (t, v'))) r' = addActionClosedProtoRule r' (inputFactTerm  p r [t] v')
                up (r, p, Left  (Right f))       r' = addActionClosedProtoRule r' (inputFactFact  p r (getFactTerms f))
                up (_, p, Right (r, Left  t))    r' = addActionClosedProtoRule r' (outputFactTerm p r [t])
                up (_, p, Right (r, Right f))    r' = addActionClosedProtoRule r' (outputFactFact p r (getFactTerms f))
            update item          = item

            acts = concatMap prepare matches
            -- Left Left means Input Term
            -- Left Right means Input Fact
            -- Right Left means Output Term
            -- Right Left means Output Fact
            prepare (r, Left  (t, v', tl), p) = (r, p, Left (Left  (t, v'))) : map (\(r', t') -> (r', p, Right (r, Left  t'))) tl
            prepare (r, Right (f, fl)    , p) = (r, p, Left (Right f))       : map (\(r', f') -> (r', p, Right (r, Right f'))) fl

        listOfM :: Int -> [String]
        listOfM n = zipWith (++) (replicate n "m") $ fmap show [1..n]

        -- add formula to lemma
        addFormula ::
             [(ClosedProtoRule, Either (LNTerm, LNTerm, [(ClosedProtoRule, LNTerm)]) (LNFact, [(ClosedProtoRule, LNFact)]), ExtendedPosition)]
          -> LNFormula
          -> LNFormula
        addFormula matches f = foldr addForm f matches
          where
            addForm ::
                 (ClosedProtoRule, Either (LNTerm, LNTerm, [(ClosedProtoRule, LNTerm)]) (LNFact, [(ClosedProtoRule, LNFact)]), ExtendedPosition)
              -> LNFormula
              -> LNFormula
            -- protected subterms: if there are no matching outputs, do add a formula with only KU
            addForm (ru, Left (_, _, []), p) f' = f' .&&. Qua All ("x", LSortMsg)
              (Qua All ("m", LSortMsg) (Qua All ("i", LSortNode)
              (Conn Imp (Ato (Action (varTerm (Bound 0))
              (inputFactTerm p ru [varTerm (Bound 1)] (varTerm (Bound 2)))))
              orKU)))
            -- protected subterms
            addForm (ru, Left _, p) f' = f' .&&. Qua All ("x", LSortMsg)
              (Qua All ("m", LSortMsg) (Qua All ("i", LSortNode)
              (Conn Imp (Ato (Action (varTerm (Bound 0))
              (inputFactTerm p ru [varTerm (Bound 1)] (varTerm (Bound 2)))))
              (toFactsTerm ru p orKU))))
            -- facts: even if there are no matching outputs, do add a formula with "false"
            addForm (ru, Right (m, []),     p) f' = f' .&&. formulaMultArity (factArity m)
              where formulaMultArity nb = foldr (\h -> Qua All (h,LSortMsg))
                           (Qua All ("i", LSortNode)
                           (Conn Imp (Ato (Action (varTerm (Bound 0))
                           (inputFactFact p ru (listVarTerm (toInteger $ factArity m) 1))))
                           lfalse)) (listOfM nb)
            -- facts
            addForm (ru, Right (m, outs:_), p) f' = f' .&&. formulaMultArity (factArity m)
              where formulaMultArity nb = foldr (\h -> Qua All (h,LSortMsg))
                           (Qua All ("i", LSortNode)
                           (Conn Imp (Ato (Action (varTerm (Bound 0))
                           (inputFactFact p ru (listVarTerm (toInteger $ factArity m) 1))))
                           (toFactsFact ru p (snd outs)))) (listOfM nb)
            orKU = Qua Ex ("j",LSortNode)
                   (Conn And (Ato (Action (varTerm (Bound 0))
                    Fact {factTag = KUFact, factAnnotations = S.empty,
                          factTerms = [varTerm (Bound 3)]} ))
                   (Ato (Less (varTerm (Bound 0)) (varTerm (Bound 1)))))
            toFactsTerm ru p f'' =
              Conn Or f''
              (Qua Ex ("j",LSortNode)
              (Conn And (Ato (Action (varTerm (Bound 0))
              (outputFactTerm p ru [varTerm (Bound 2)]) ))
              (Ato (Less (varTerm (Bound 0)) (varTerm (Bound 1))))))
            toFactsFact ru p outn =
              Qua Ex ("j",LSortNode)
              (Conn And (Ato (Action (varTerm (Bound 0))
              (outputFactFact p ru (listVarTerm (toInteger $ 1 + factArity outn) 2)) ))
              (Ato (Less (varTerm (Bound 0)) (varTerm (Bound 1)))))
            listVarTerm q s | q == s    = [varTerm (Bound q)]
            listVarTerm q s | otherwise = varTerm (Bound q) : listVarTerm (q-1) s

        -- add all cases (identified by rule name and input variable position) to the list of treated cases
        addCases matches d = d ++ map (\(r, _, p) -> (ruleName r, p)) matches

-- | Add a new process expression.  since expression (and not definitions)
-- could appear several times, checking for doubled occurrence isn't necessary
addProcess :: PlainProcess -> Theory sig c r p SapicElement -> Theory sig c r p SapicElement
addProcess l = modify thyItems (++ [SapicItem (ProcessItem l)])

-- | Add a new process expression.  Since expression (and not definitions)
-- could appear several times, checking for doubled occurrence isn't necessary
addFunctionTypingInfo :: SapicFunSym -> Theory sig c r p SapicElement -> Theory sig c r p SapicElement
addFunctionTypingInfo l = modify thyItems (++ [SapicItem $ FunctionTypingInfo l])

-- | Remove all Function Typing information in Theory
clearFunctionTypingInfos :: Theory sig c r p SapicElement -> Theory sig c r p SapicElement
clearFunctionTypingInfos = modify thyItems (filter f)
  where
    f (SapicItem (FunctionTypingInfo _)) = False
    f _                                  = True

-- | Add a new process expression.
addExportInfo :: ExportInfo -> Theory sig c r p SapicElement -> Maybe (Theory sig c r p SapicElement)
addExportInfo eInfo thy = do
    guard (isNothing $ lookupExportInfo (L.get eTag eInfo) thy)
    return $ modify thyItems (++ [SapicItem (ExportInfoItem eInfo)]) thy

-- search process
findProcess :: String -> Theory sig c r p SapicElement -> Maybe (Theory sig c r p SapicElement)
findProcess s thy =  do
                guard (isJust $ lookupProcessDef s thy)
                return thy

-- | Add a new process definition. fails if process with the same name already exists
addProcessDef :: ProcessDef -> Theory sig c r p SapicElement -> Maybe (Theory sig c r p SapicElement)
addProcessDef pDef thy = do
    guard (isNothing $ lookupProcessDef (L.get pName pDef) thy)
    return $ modify thyItems (++ [SapicItem (ProcessDefItem pDef)]) thy

-- | Add a new process definition. fails if process with the same name already exists
addPredicate :: Predicate -> Theory sig c r p SapicElement -> Maybe (Theory sig c r p SapicElement)
addPredicate pDef thy = do
    guard (isNothing $ lookupPredicate (L.get pFact pDef) (theoryPredicates thy))
    return $ modify thyItems (++ [PredicateItem pDef]) thy

-- | Add a new option. Overwrite previous settings
setOption :: Data.Label.Poly.Lens
               Data.Label.Point.Total (Option -> Option) (Bool -> Bool)
             -> Theory sig c r p s -> Theory sig c r p s
setOption l = L.set (l . thyOptions) True

-- | Add a new restriction. Fails, if restriction with the same name exists.
addRestrictionDiff :: Side -> Restriction -> DiffTheory sig c r r2 p p2 -> Maybe (DiffTheory sig c r r2 p p2)
addRestrictionDiff s l thy = do
    guard (isNothing $ lookupRestrictionDiff s (L.get rstrName l) thy)
    return $ modify diffThyItems (++ [EitherRestrictionItem (s, l)]) thy

-- | Add a new lemma. Fails, if a lemma with the same name exists.
addLemmaDiff :: Side -> Lemma p2 -> DiffTheory sig c r r2 p p2 -> Maybe (DiffTheory sig c r r2 p p2)
addLemmaDiff s l thy = do
    guard (isNothing $ lookupLemmaDiff s (L.get lName l) thy)
    return $ modify diffThyItems (++ [EitherLemmaItem (s, l)]) thy

-- | Add a new lemma. Fails, if a lemma with the same name exists.
addDiffLemma :: DiffLemma p -> DiffTheory sig c r r2 p p2 -> Maybe (DiffTheory sig c r r2 p p2)
addDiffLemma l thy = do
    guard (isNothing $ lookupDiffLemma (L.get lDiffName l) thy)
    return $ modify diffThyItems (++ [DiffLemmaItem l]) thy

-- | Add a new default heuristic. Fails if a heuristic is already defined.
addHeuristic :: [GoalRanking] -> Theory sig c r p s -> Maybe (Theory sig c r p s)
addHeuristic h (Theory n [] sig c i o) = Just (Theory n h sig c i o)
addHeuristic _ _ = Nothing

addDiffHeuristic :: [GoalRanking] -> DiffTheory sig c r r2 p p2 -> Maybe (DiffTheory sig c r r2 p p2)
addDiffHeuristic h (DiffTheory n [] sig cl cr dcl dcr i) = Just (DiffTheory n h sig cl cr dcl dcr i)
addDiffHeuristic _ _ = Nothing

-- | Remove a lemma by name. Fails, if the lemma does not exist.
removeLemma :: String -> Theory sig c r p s -> Maybe (Theory sig c r p s)
removeLemma lemmaName thy = do
    _ <- lookupLemma lemmaName thy
    return $ modify thyItems (concatMap fItem) thy
  where
    fItem   = foldTheoryItem (return . RuleItem)
                             (return . RestrictionItem)
                             check
                             (return . TextItem)
                             (return . PredicateItem)
                             (return . SapicItem)
    check l = do guard (L.get lName l /= lemmaName); return (LemmaItem l)

-- | Remove a lemma by name. Fails, if the lemma does not exist.
removeLemmaDiff :: Side -> String -> DiffTheory sig c r r2 p p2 -> Maybe (DiffTheory sig c r r2 p p2)
removeLemmaDiff s lemmaName thy = do
    _ <- lookupLemmaDiff s lemmaName thy
    return $ modify diffThyItems (concatMap fItem) thy
  where
    fItem   = foldDiffTheoryItem (return . DiffRuleItem)
                                 (return . EitherRuleItem)
                                 (return . DiffLemmaItem)
                                 check
                                 (return . EitherRestrictionItem)
                                 (return . DiffTextItem)
    check (s', l) = do guard (L.get lName l /= lemmaName || s'/=s); return (EitherLemmaItem (s, l))

-- | Remove a lemma by name. Fails, if the lemma does not exist.
removeDiffLemma :: String -> DiffTheory sig c r r2 p p2 -> Maybe (DiffTheory sig c r r2 p p2)
removeDiffLemma lemmaName thy = do
    _ <- lookupDiffLemma lemmaName thy
    return $ modify diffThyItems (concatMap fItem) thy
  where
    fItem   = foldDiffTheoryItem (return . DiffRuleItem)
                                 (return . EitherRuleItem)
                                 check
                                 (return . EitherLemmaItem)
                                 (return . EitherRestrictionItem)
                                 (return . DiffTextItem)
    check l = do guard (L.get lDiffName l /= lemmaName); return (DiffLemmaItem l)

-- | Find the restriction with the given name.
lookupRestriction :: String -> Theory sig c r p s -> Maybe Restriction
lookupRestriction name = find ((name ==) . L.get rstrName) . theoryRestrictions

-- | Find the lemma with the given name.
lookupLemma :: String -> Theory sig c r p s -> Maybe (Lemma p)
lookupLemma name = find ((name ==) . L.get lName) . theoryLemmas

-- | Find the process with the given name.
lookupProcessDef :: String -> Theory sig c r p SapicElement -> Maybe (ProcessDef)
lookupProcessDef name = find ((name ==) . L.get pName) . theoryProcessDefs

-- | Find the function typing info for a given function symbol.
lookupFunctionTypingInfo :: NoEqSym -> Theory sig c r p SapicElement -> Maybe SapicFunSym
lookupFunctionTypingInfo tag = find (\(fs,_,_) -> tag == fs) . theoryFunctionTypingInfos


-- | Find the export info for the given tag.
lookupExportInfo :: String -> Theory sig c r p SapicElement -> Maybe ExportInfo
lookupExportInfo tag = find ((tag ==) . L.get eTag) . theoryExportInfos


-- | Find the restriction with the given name.
lookupRestrictionDiff :: Side -> String -> DiffTheory sig c r r2 p p2 -> Maybe Restriction
lookupRestrictionDiff s name = find ((name ==) . L.get rstrName) . (diffTheorySideRestrictions s)

-- | Find the lemma with the given name.
lookupLemmaDiff :: Side -> String -> DiffTheory sig c r r2 p p2 -> Maybe (Lemma p2)
lookupLemmaDiff s name = find ((name ==) . L.get lName) . (diffTheorySideLemmas s)

-- | Find the lemma with the given name.
lookupDiffLemma :: String -> DiffTheory sig c r r2 p p2 -> Maybe (DiffLemma p)
lookupDiffLemma name = find ((name ==) . L.get lDiffName) . diffTheoryDiffLemmas

-- | Add a comment to the theory.
addComment :: Doc -> Theory sig c r p s -> Theory sig c r p s
addComment c = modify thyItems (++ [TextItem ("", render c)])

-- | Add a comment to the diff theory.
addDiffComment :: Doc -> DiffTheory sig c r r2 p p2 -> DiffTheory sig c r r2 p p2
addDiffComment c = modify diffThyItems (++ [DiffTextItem ("", render c)])

-- | Add a comment represented as a string to the theory.
addStringComment :: String -> Theory sig c r p s -> Theory sig c r p s
addStringComment = addComment . vcat . map text . lines

addFormalComment :: FormalComment -> Theory sig c r p s -> Theory sig c r p s
addFormalComment c = modify thyItems (++ [TextItem c])

addFormalCommentDiff :: FormalComment -> DiffTheory sig c r r2 p p2 -> DiffTheory sig c r r2 p p2
addFormalCommentDiff c = modify diffThyItems (++ [DiffTextItem c])

isRuleItem :: TheoryItem r p s -> Bool
isRuleItem (RuleItem _) = True
isRuleItem _            = False

itemToRule :: TheoryItem r p s -> Maybe r
itemToRule (RuleItem r) = Just r
itemToRule _            = Nothing

------------------------------------------------------------------------------
-- Open theory construction / modification
------------------------------------------------------------------------------
defaultOption :: Option
defaultOption = Option False False False False False

-- | Default theory
defaultOpenTheory :: Bool -> OpenTheory
defaultOpenTheory flag = Theory "default" [] (emptySignaturePure flag) [] [] defaultOption

-- | Default diff theory
defaultOpenDiffTheory :: Bool -> OpenDiffTheory
defaultOpenDiffTheory flag = DiffTheory "default" [] (emptySignaturePure flag) [] [] [] [] []

-- Add the default Diff lemma to an Open Diff Theory
addDefaultDiffLemma:: OpenDiffTheory -> OpenDiffTheory
addDefaultDiffLemma thy = fromMaybe thy $ addDiffLemma (unprovenDiffLemma "Observational_equivalence" []) thy

-- Add the rule labels to an Open Diff Theory
addProtoRuleLabel :: OpenProtoRule -> OpenProtoRule
addProtoRuleLabel rule = addProtoDiffLabel rule ("DiffProto" ++ (getOpenProtoRuleName rule))

-- Get the left openProtoRules
getLeftProtoRule :: DiffProtoRule -> OpenProtoRule
getLeftProtoRule (DiffProtoRule ruE Nothing)       = OpenProtoRule (getLeftRule ruE) []
getLeftProtoRule (DiffProtoRule _   (Just (l, _))) = l

-- Get the rigth openProtoRules
getRightProtoRule :: DiffProtoRule -> OpenProtoRule
getRightProtoRule (DiffProtoRule ruE Nothing)       = OpenProtoRule (getRightRule ruE) []
getRightProtoRule (DiffProtoRule _   (Just (_, r))) = r

-- Add the rule labels to an Open Diff Theory
addIntrRuleLabels:: OpenDiffTheory -> OpenDiffTheory
addIntrRuleLabels thy =
    modify diffThyCacheLeft (map addRuleLabel) $ modify diffThyDiffCacheLeft (map addRuleLabel) $ modify diffThyDiffCacheRight (map addRuleLabel) $ modify diffThyCacheRight (map addRuleLabel) thy
  where
    addRuleLabel :: IntrRuleAC -> IntrRuleAC
    addRuleLabel rule = addDiffLabel rule ("DiffIntr" ++ (getRuleName rule))

-- | Returns true if there are OpenProtoRules containing manual variants
containsManualRuleVariants :: [TheoryItem OpenProtoRule p s] -> Bool
containsManualRuleVariants = foldl f False
  where
    f hasVariants (RuleItem (OpenProtoRule _ [])) = hasVariants
    f _           (RuleItem (OpenProtoRule _ _ )) = True
    f hasVariants _                               = hasVariants

-- | Merges variants of the same protocol rule modulo E
mergeOpenProtoRules :: [TheoryItem OpenProtoRule p s] -> [TheoryItem OpenProtoRule p s]
mergeOpenProtoRules = concatMap (foldr mergeRules []) . groupBy comp
  where
    comp (RuleItem (OpenProtoRule ruE _)) (RuleItem (OpenProtoRule ruE' _)) = ruE == ruE'
    comp (RuleItem _) _ = False
    comp _ (RuleItem _) = False
    comp _ _            = True

    mergeRules (RuleItem r)                          []                                              = [RuleItem r]
    mergeRules (RuleItem (OpenProtoRule ruE' ruAC')) [RuleItem (OpenProtoRule ruE ruAC)] | ruE==ruE' = [RuleItem (OpenProtoRule ruE (ruAC'++ruAC))]
    mergeRules (RuleItem _)                          _                                               = error "Error in mergeOpenProtoRules. Please report bug."
    mergeRules item                                  l                                               = item:l

-- | Returns true if there are DiffProtoRules containing manual instances or variants
containsManualRuleVariantsDiff :: [DiffTheoryItem DiffProtoRule r p p2] -> Bool
containsManualRuleVariantsDiff = foldl f False
  where
    f hasVariants (DiffRuleItem (DiffProtoRule _ Nothing )) = hasVariants
    f _           (DiffRuleItem (DiffProtoRule _ (Just _))) = True
    f hasVariants _                                         = hasVariants

-- | Merges variants of the same protocol rule modulo E
mergeOpenProtoRulesDiff :: [DiffTheoryItem r OpenProtoRule p p2] -> [DiffTheoryItem r OpenProtoRule p p2]
mergeOpenProtoRulesDiff = concatMap (foldr mergeRules []) . groupBy comp
  where
    comp (EitherRuleItem (s, OpenProtoRule ruE _)) (EitherRuleItem (s', OpenProtoRule ruE' _)) = ruE==ruE' && s==s'
    comp (EitherRuleItem _) _ = False
    comp _ (EitherRuleItem _) = False
    comp _ _                  = True

    mergeRules (EitherRuleItem r)                             [] = [EitherRuleItem r]
    mergeRules (EitherRuleItem (s, OpenProtoRule ruE' ruAC')) [EitherRuleItem (s', OpenProtoRule ruE ruAC)]
                                            | ruE==ruE' && s==s' = [EitherRuleItem (s, OpenProtoRule ruE (ruAC'++ruAC))]
    mergeRules (EitherRuleItem _)                             _  = error "Error in mergeOpenProtoRulesDiff. Please report bug."
    mergeRules item                                           l  = item:l

-- | Merges left and right instances with initial diff rule
mergeLeftRightRulesDiff :: (Show p, Show p2) => [DiffTheoryItem DiffProtoRule OpenProtoRule p p2] -> [DiffTheoryItem DiffProtoRule OpenProtoRule p p2]
mergeLeftRightRulesDiff rs = map clean $ concatMap (foldr mergeRules []) $ groupBy comp' $ sortBy comp rs
  where
    comp (EitherRuleItem (_, OpenProtoRule ruE _)) (EitherRuleItem (_, OpenProtoRule ruE' _)) = compare (ruleName ruE) (ruleName ruE')
    comp (EitherRuleItem (_, OpenProtoRule ruE _)) (DiffRuleItem (DiffProtoRule ruE' _))      = compare (ruleName ruE) (ruleName ruE')
    comp (DiffRuleItem (DiffProtoRule ruE _))      (EitherRuleItem (_, OpenProtoRule ruE' _)) = compare (ruleName ruE) (ruleName ruE')
    comp (DiffRuleItem (DiffProtoRule ruE _))      (DiffRuleItem (DiffProtoRule ruE' _))      = compare (ruleName ruE) (ruleName ruE')
    comp (EitherRuleItem _) _ = LT
    comp _ (EitherRuleItem _) = GT
    comp (DiffRuleItem _) _   = LT
    comp _ (DiffRuleItem _)   = GT
    comp _ _                  = EQ

    comp' a b = comp a b == EQ

    mergeRules (EitherRuleItem r)                                 [] = [EitherRuleItem r]
    mergeRules (DiffRuleItem r)                                   [] = [DiffRuleItem r]
    mergeRules (EitherRuleItem (s, ru@(OpenProtoRule ruE _)))     [EitherRuleItem (s', ru'@(OpenProtoRule ruE' _))]
                                            | ruleName ruE==ruleName ruE' && s==LHS && s'==RHS = [DiffRuleItem (DiffProtoRule ruE (Just (ru, ru')))]
    mergeRules (EitherRuleItem (s, ru@(OpenProtoRule ruE _)))     [EitherRuleItem (s', ru'@(OpenProtoRule ruE' _))]
                                            | ruleName ruE==ruleName ruE' && s==RHS && s'==LHS = [DiffRuleItem (DiffProtoRule ruE (Just (ru', ru)))]
    mergeRules (EitherRuleItem (_, ru@(OpenProtoRule ruE _)))     [DiffRuleItem (DiffProtoRule dru Nothing)]
                                            | ruleName ruE==ruleName dru = [DiffRuleItem (DiffProtoRule dru (Just (ru, ru)))]
    mergeRules (DiffRuleItem (DiffProtoRule dru Nothing))         [EitherRuleItem (_, ru@(OpenProtoRule ruE _))]
                                            | ruleName ruE==ruleName dru = [DiffRuleItem (DiffProtoRule dru (Just (ru, ru)))]
    mergeRules (EitherRuleItem (LHS, ru@(OpenProtoRule ruE _)))   [DiffRuleItem (DiffProtoRule dru (Just (_, ru')))]
                                            | ruleName ruE==ruleName dru = [DiffRuleItem (DiffProtoRule dru (Just (ru, ru')))]
    mergeRules (EitherRuleItem (RHS, ru@(OpenProtoRule ruE _)))   [DiffRuleItem (DiffProtoRule dru (Just (ru', _)))]
                                            | ruleName ruE==ruleName dru = [DiffRuleItem (DiffProtoRule dru (Just (ru', ru)))]
    mergeRules (DiffRuleItem (DiffProtoRule dru (Just (_, ru')))) [EitherRuleItem (LHS, ru@(OpenProtoRule ruE _))]
                                            | ruleName ruE==ruleName dru = [DiffRuleItem (DiffProtoRule dru (Just (ru, ru')))]
    mergeRules (DiffRuleItem (DiffProtoRule dru (Just (ru', _)))) [EitherRuleItem (RHS, ru@(OpenProtoRule ruE _))]
                                            | ruleName ruE==ruleName dru = [DiffRuleItem (DiffProtoRule dru (Just (ru', ru)))]
    mergeRules (DiffRuleItem (DiffProtoRule dru (Just (lr, rr)))) [DiffRuleItem (DiffProtoRule dru' Nothing)]
                                            | ruleName dru==ruleName dru' = [DiffRuleItem (DiffProtoRule dru (Just (lr, rr)))]
    mergeRules (DiffRuleItem (DiffProtoRule dru Nothing))         [DiffRuleItem (DiffProtoRule dru' (Just (lr, rr)))]
                                            | ruleName dru==ruleName dru' = [DiffRuleItem (DiffProtoRule dru (Just (lr, rr)))]
    mergeRules (DiffRuleItem (DiffProtoRule dru (Just (lr, rr)))) [DiffRuleItem (DiffProtoRule dru' (Just (lr', rr')))]
                                            | ruleName dru==ruleName dru' && equalOpenRuleUpToDiffAnnotation lr lr' && equalOpenRuleUpToDiffAnnotation rr rr' = [DiffRuleItem (DiffProtoRule dru (Just (lr, rr)))]
    mergeRules (EitherRuleItem _)                                 _  = error "Error in mergeLeftRightRulesDiff. Please report bug."
    mergeRules (DiffRuleItem _)                                   _  = error "Error in mergeLeftRightRulesDiff. Please report bug."
    mergeRules item                                               l  = item:l

    clean (DiffRuleItem (DiffProtoRule ruE (Just (OpenProtoRule ruEL [], OpenProtoRule ruER []))))
       | getLeftRule ruE `equalRuleUpToDiffAnnotation` ruEL
        && getRightRule ruE `equalRuleUpToDiffAnnotation` ruER = DiffRuleItem (DiffProtoRule ruE Nothing)
    clean i                                                    = i

-- | Open a theory by dropping the closed world assumption and values whose
-- soundness depends on it.
openTheory :: ClosedTheory -> OpenTheory
openTheory  (Theory n h sig c items opts) = openTranslatedTheory(
    Theory n h (toSignaturePure sig) (openRuleCache c)
    -- We merge duplicate rules if they were split into variants
      (mergeOpenProtoRules $ map (mapTheoryItem openProtoRule incrementalToSkeletonProof) items)
      opts)

-- | Open a theory by dropping the closed world assumption and values whose
-- soundness depends on it.
openDiffTheory :: ClosedDiffTheory -> OpenDiffTheory
openDiffTheory  (DiffTheory n h sig c1 c2 c3 c4 items) =
    -- We merge duplicate rules if they were split into variants
    DiffTheory n h (toSignaturePure sig) (openRuleCache c1) (openRuleCache c2) (openRuleCache c3) (openRuleCache c4)
      (mergeOpenProtoRulesDiff $ map (mapDiffTheoryItem id (\(x, y) -> (x, (openProtoRule y))) (\(DiffLemma s a p) -> (DiffLemma s a (incrementalToSkeletonDiffProof p))) (\(x, Lemma a b c d e) -> (x, Lemma a b c d (incrementalToSkeletonProof e)))) items)


-- | Find the open protocol rule with the given name.
lookupOpenProtoRule :: ProtoRuleName -> OpenTheory -> Maybe OpenProtoRule
lookupOpenProtoRule name =
    find ((name ==) . L.get (preName . rInfo . oprRuleE)) . theoryRules

-- | Find the open protocol rule with the given name.
lookupOpenDiffProtoDiffRule :: ProtoRuleName -> OpenDiffTheory -> Maybe DiffProtoRule
lookupOpenDiffProtoDiffRule name =
    find ((name ==) . L.get (preName . rInfo . dprRule)) . diffTheoryDiffRules

-- | Add new protocol rules. Fails, if a protocol rule with the same name
-- exists.
addOpenProtoRule :: OpenProtoRule -> OpenTheory -> Maybe OpenTheory
addOpenProtoRule ru@(OpenProtoRule ruE ruAC) thy = do
    guard nameNotUsedForDifferentRule
    guard allRuleNamesAreDifferent
    return $ modify thyItems (++ [RuleItem ru]) thy
  where
    nameNotUsedForDifferentRule =
        maybe True (ru ==) $ lookupOpenProtoRule (L.get (preName . rInfo . oprRuleE) ru) thy
    allRuleNamesAreDifferent = (S.size (S.fromList (ruleName ruE:map ruleName ruAC)))
        == ((length ruAC) + 1)

-- | Add a new protocol rules. Fails, if a protocol rule with the same name
-- exists.
addOpenProtoDiffRule :: DiffProtoRule -> OpenDiffTheory -> Maybe OpenDiffTheory
addOpenProtoDiffRule ru@(DiffProtoRule _ Nothing)  thy = do
    guard nameNotUsedForDifferentRule
    return $ modify diffThyItems (++ [DiffRuleItem ru]) thy
  where
    nameNotUsedForDifferentRule =
        maybe True (ru ==) $ lookupOpenDiffProtoDiffRule (L.get (preName . rInfo . dprRule) ru) thy
addOpenProtoDiffRule ru@(DiffProtoRule _ (Just (lr, rr))) thy = do
    guard nameNotUsedForDifferentRule
    guard $ allRuleNamesAreDifferent lr
    guard $ allRuleNamesAreDifferent rr
    guard leftAndRightHaveSameName
    return $ modify diffThyItems (++ [DiffRuleItem ru]) thy
  where
    nameNotUsedForDifferentRule =
        maybe True (ru ==) $ lookupOpenDiffProtoDiffRule (L.get (preName . rInfo . dprRule) ru) thy
    allRuleNamesAreDifferent (OpenProtoRule ruE ruAC) = (S.size (S.fromList (ruleName ruE:map ruleName ruAC)))
        == ((length ruAC) + 1)
    leftAndRightHaveSameName = ruleName ru == ruleName lr && ruleName lr == ruleName rr

-- | Add new protocol rules. Fails, if a protocol rule with the same name
-- exists. Ignore _restrict construct.
addProtoRule :: ProtoRuleE -> OpenTheory -> Maybe OpenTheory
addProtoRule ruE thy = do
    guard nameNotUsedForDifferentRule
    return $ modify thyItems (++ [RuleItem (OpenProtoRule ruE [])]) thy
  where
    nameNotUsedForDifferentRule =
        maybe True (ruE ==) $ fmap (L.get oprRuleE) $ lookupOpenProtoRule (L.get (preName . rInfo) ruE) thy

-- | Add a new protocol rules. Fails, if a protocol rule with the same name
-- exists.
addProtoDiffRule :: ProtoRuleE -> OpenDiffTheory -> Maybe OpenDiffTheory
addProtoDiffRule ruE thy = do
    guard nameNotUsedForDifferentRule
    return $ modify diffThyItems (++ [DiffRuleItem (DiffProtoRule ruE Nothing)]) thy
  where
    nameNotUsedForDifferentRule =
        maybe True (ruE ==) $ fmap (L.get dprRule) $ lookupOpenDiffProtoDiffRule (L.get (preName . rInfo) ruE) thy

-- | Add intruder proof rules after Translate.
addIntrRuleACsAfterTranslate :: [IntrRuleAC] -> OpenTranslatedTheory -> OpenTranslatedTheory
addIntrRuleACsAfterTranslate rs' = modify (thyCache) (\rs -> nub $ rs ++ rs')

-- | Add intruder proof rules.
addIntrRuleACs :: [IntrRuleAC] -> OpenTheory -> OpenTheory
addIntrRuleACs rs' = modify (thyCache) (\rs -> nub $ rs ++ rs')

-- | Add intruder proof rules for all diff and non-diff caches.
addIntrRuleACsDiffAll :: [IntrRuleAC] -> OpenDiffTheory -> OpenDiffTheory
addIntrRuleACsDiffAll rs' thy = addIntrRuleACsDiffBoth rs' (addIntrRuleACsDiffBothDiff rs' thy)

-- | Add intruder proof rules for both diff caches.
addIntrRuleACsDiffBothDiff :: [IntrRuleAC] -> OpenDiffTheory -> OpenDiffTheory
addIntrRuleACsDiffBothDiff rs' thy = addIntrRuleACsDiffRightDiff rs' (addIntrRuleACsDiffLeftDiff rs' thy)

-- | Add intruder proof rules for both caches.
addIntrRuleACsDiffBoth :: [IntrRuleAC] -> OpenDiffTheory -> OpenDiffTheory
addIntrRuleACsDiffBoth rs' thy = addIntrRuleACsDiffRight rs' (addIntrRuleACsDiffLeft rs' thy)

-- | Add intruder proof rules to left diff cache.
addIntrRuleACsDiffLeftDiff :: [IntrRuleAC] -> OpenDiffTheory -> OpenDiffTheory
addIntrRuleACsDiffLeftDiff rs' thy = modify (diffThyDiffCacheLeft) (\rs -> nub $ rs ++ rs') thy

-- | Add intruder proof rules to left cache.
addIntrRuleACsDiffLeft :: [IntrRuleAC] -> OpenDiffTheory -> OpenDiffTheory
addIntrRuleACsDiffLeft rs' thy = modify (diffThyCacheLeft) (\rs -> nub $ rs ++ rs') thy

-- | Add intruder proof rules to right diff cache.
addIntrRuleACsDiffRightDiff :: [IntrRuleAC] -> OpenDiffTheory -> OpenDiffTheory
addIntrRuleACsDiffRightDiff rs' thy = modify (diffThyDiffCacheRight) (\rs -> nub $ rs ++ rs') thy

-- | Add intruder proof rules to right cache.
addIntrRuleACsDiffRight :: [IntrRuleAC] -> OpenDiffTheory -> OpenDiffTheory
addIntrRuleACsDiffRight rs' thy = modify (diffThyCacheRight) (\rs -> nub $ rs ++ rs') thy

-- | Normalize the theory representation such that they remain semantically
-- equivalent. Use this function when you want to compare two theories (quite
-- strictly) for semantic equality; e.g., when testing the parser.
normalizeTheory :: OpenTheory -> OpenTheory
normalizeTheory =
    L.modify thyCache sort
  . L.modify thyItems (\items -> do
      item <- items
      return $ case item of
          LemmaItem lem ->
              LemmaItem $ L.modify lProof stripProofAnnotations $ lem
          RuleItem _    -> item
          TextItem _    -> item
          RestrictionItem _   -> item
          SapicItem _   -> item
          PredicateItem _   -> item
          )
  where
    stripProofAnnotations :: ProofSkeleton -> ProofSkeleton
    stripProofAnnotations = fmap stripProofStepAnnotations
    stripProofStepAnnotations (ProofStep method ()) =
        ProofStep (case method of
                     Sorry _         -> Sorry Nothing
                     Contradiction _ -> Contradiction Nothing
                     _               -> method)
                  ()


------------------------------------------------------------------------------
-- Closed theory querying / construction / modification
------------------------------------------------------------------------------

-- querying
-----------

-- | All lemmas.
getLemmas :: ClosedTheory -> [Lemma IncrementalProof]
getLemmas = theoryLemmas

-- | All diff lemmas.
getDiffLemmas :: ClosedDiffTheory -> [DiffLemma IncrementalDiffProof]
getDiffLemmas = diffTheoryDiffLemmas

-- | All side lemmas.
-- REMOVE
-- getEitherLemmas :: ClosedDiffTheory -> [(Side, Lemma IncrementalProof)]
-- getEitherLemmas = diffTheoryLemmas

-- | The variants of the intruder rules.
getIntrVariants :: ClosedTheory -> [IntrRuleAC]
getIntrVariants = intruderRules . L.get (crcRules . thyCache)

-- | The variants of the intruder rules.
getIntrVariantsDiff :: Side -> ClosedDiffTheory -> [IntrRuleAC]
getIntrVariantsDiff s
  | s == LHS  = intruderRules . L.get (crcRules . diffThyCacheLeft)
  | s == RHS  = intruderRules . L.get (crcRules . diffThyCacheRight)
  | otherwise = error $ "The Side MUST always be LHS or RHS."

-- | All protocol rules modulo E.
getProtoRuleEs :: ClosedTheory -> [ProtoRuleE]
-- we remove duplicates if they exist due to variant unfolding
getProtoRuleEs = S.toList . S.fromList . map ((L.get oprRuleE) . openProtoRule) . theoryRules

-- | All protocol rules modulo E.
getProtoRuleEsDiff :: Side -> ClosedDiffTheory -> [ProtoRuleE]
-- we remove duplicates if they exist due to variant unfolding
getProtoRuleEsDiff s = S.toList . S.fromList . map ((L.get oprRuleE) . openProtoRule) . diffTheorySideRules s

-- | Get the proof context for a lemma of the closed theory.
getProofContext :: Lemma a -> ClosedTheory -> ProofContext
getProofContext l thy = ProofContext
    ( L.get thySignature                       thy)
    ( L.get (crcRules . thyCache)              thy)
    ( L.get (crcInjectiveFactInsts . thyCache) thy)
    kind
    ( L.get (cases . thyCache)                 thy)
    inductionHint
    specifiedHeuristic
    (toSystemTraceQuantifier $ L.get lTraceQuantifier l)
    (L.get lName l)
    ([ h | HideLemma h <- L.get lAttributes l])
    False
    (all isSubtermRule  $ filter isDestrRule $ intruderRules $ L.get (crcRules . thyCache) thy)
    (any isConstantRule $ filter isDestrRule $ intruderRules $ L.get (crcRules . thyCache) thy)
  where
    kind    = lemmaSourceKind l
    cases   = case kind of RawSource     -> crcRawSources
                           RefinedSource -> crcRefinedSources
    inductionHint
      | any (`elem` [SourceLemma, InvariantLemma]) (L.get lAttributes l) = UseInduction
      | otherwise                                                        = AvoidInduction

    -- Heuristic specified for the lemma > globally specified heuristic > default heuristic
    specifiedHeuristic = case lattr of
        Just lh -> Just lh
        Nothing  -> case L.get thyHeuristic thy of
                    [] -> Nothing
                    gh -> Just (Heuristic gh)
      where
        lattr = (headMay [Heuristic gr
                    | LemmaHeuristic gr <- L.get lAttributes l])

-- | Get the proof context for a lemma of the closed theory.
getProofContextDiff :: Side -> Lemma a -> ClosedDiffTheory -> ProofContext
getProofContextDiff s l thy = case s of
  LHS -> ProofContext
            ( L.get diffThySignature                           thy)
            ( L.get (crcRules . diffThyCacheLeft)              thy)
            ( L.get (crcInjectiveFactInsts . diffThyCacheLeft) thy)
            kind
            ( L.get (cases . diffThyCacheLeft)                 thy)
            inductionHint
            specifiedHeuristic
            (toSystemTraceQuantifier $ L.get lTraceQuantifier l)
            (L.get lName l)
            ([ h | HideLemma h <- L.get lAttributes l])
            False
            (all isSubtermRule  $ filter isDestrRule $ intruderRules $ L.get (crcRules . diffThyCacheLeft) thy)
            (any isConstantRule $ filter isDestrRule $ intruderRules $ L.get (crcRules . diffThyCacheLeft) thy)
  RHS -> ProofContext
            ( L.get diffThySignature                    thy)
            ( L.get (crcRules . diffThyCacheRight)           thy)
            ( L.get (crcInjectiveFactInsts . diffThyCacheRight) thy)
            kind
            ( L.get (cases . diffThyCacheRight)              thy)
            inductionHint
            specifiedHeuristic
            (toSystemTraceQuantifier $ L.get lTraceQuantifier l)
            (L.get lName l)
            ([ h | HideLemma h <- L.get lAttributes l])
            False
            (all isSubtermRule  $ filter isDestrRule $ intruderRules $ L.get (crcRules . diffThyCacheRight) thy)
            (any isConstantRule $ filter isDestrRule $ intruderRules $ L.get (crcRules . diffThyCacheRight) thy)
  where
    kind    = lemmaSourceKind l
    cases   = case kind of RawSource     -> crcRawSources
                           RefinedSource -> crcRefinedSources
    inductionHint
      | any (`elem` [SourceLemma, InvariantLemma]) (L.get lAttributes l) = UseInduction
      | otherwise                                                        = AvoidInduction
    -- Heuristic specified for the lemma > globally specified heuristic > default heuristic
    specifiedHeuristic = case lattr of
        Just lh -> Just lh
        Nothing  -> case L.get diffThyHeuristic thy of
                    [] -> Nothing
                    gh -> Just (Heuristic gh)
      where
        lattr = (headMay [Heuristic gr
                    | LemmaHeuristic gr <- L.get lAttributes l])

-- | Get the proof context for a diff lemma of the closed theory.
getDiffProofContext :: DiffLemma a -> ClosedDiffTheory -> DiffProofContext
getDiffProofContext l thy = DiffProofContext (proofContext LHS) (proofContext RHS)
    (map (L.get dprRule) $ diffTheoryDiffRules thy) (L.get (crConstruct . crcRules . diffThyDiffCacheLeft) thy)
    (L.get (crDestruct . crcRules . diffThyDiffCacheLeft) thy)
    ((LHS, restrictionsLeft):[(RHS, restrictionsRight)]) gatherReusableLemmas
  where
    items = L.get diffThyItems thy
    restrictionsLeft  = do EitherRestrictionItem (LHS, rstr) <- items
                           return $ formulaToGuarded_ $ L.get rstrFormula rstr
    restrictionsRight = do EitherRestrictionItem (RHS, rstr) <- items
                           return $ formulaToGuarded_ $ L.get rstrFormula rstr
    gatherReusableLemmas = do
        EitherLemmaItem (s, lem) <- items
        guard $    lemmaSourceKind lem <= RefinedSource
                && ReuseDiffLemma `elem` L.get lAttributes lem
                && AllTraces == L.get lTraceQuantifier lem
        return $ (s, formulaToGuarded_ $ L.get lFormula lem)
    proofContext s   = case s of
        LHS -> ProofContext
            ( L.get diffThySignature                    thy)
            ( L.get (crcRules . diffThyDiffCacheLeft)           thy)
            ( L.get (crcInjectiveFactInsts . diffThyDiffCacheLeft) thy)
            RefinedSource
            ( L.get (crcRefinedSources . diffThyDiffCacheLeft)              thy)
            AvoidInduction
            specifiedHeuristic
            ExistsNoTrace
            ( L.get lDiffName l )
            ([ h | HideLemma h <- L.get lDiffAttributes l])
            True
            (all isSubtermRule  $ filter isDestrRule $ intruderRules $ L.get (crcRules . diffThyCacheLeft) thy)
            (any isConstantRule $ filter isDestrRule $ intruderRules $ L.get (crcRules . diffThyCacheLeft) thy)
        RHS -> ProofContext
            ( L.get diffThySignature                    thy)
            ( L.get (crcRules . diffThyDiffCacheRight)           thy)
            ( L.get (crcInjectiveFactInsts . diffThyDiffCacheRight) thy)
            RefinedSource
            ( L.get (crcRefinedSources . diffThyDiffCacheRight)              thy)
            AvoidInduction
            specifiedHeuristic
            ExistsNoTrace
            ( L.get lDiffName l )
            ([ h | HideLemma h <- L.get lDiffAttributes l])
            True
            (all isSubtermRule  $ filter isDestrRule $ intruderRules $ L.get (crcRules . diffThyCacheRight) thy)
            (any isConstantRule $ filter isDestrRule $ intruderRules $ L.get (crcRules . diffThyCacheRight) thy)

    specifiedHeuristic = case lattr of
        Just lh -> Just lh
        Nothing  -> case L.get diffThyHeuristic thy of
                    [] -> Nothing
                    gh -> Just (Heuristic gh)
      where
        lattr = (headMay [Heuristic gr
                    | LemmaHeuristic gr <- L.get lDiffAttributes l])

-- | The facts with injective instances in this theory
getInjectiveFactInsts :: ClosedTheory -> S.Set FactTag
getInjectiveFactInsts = L.get (crcInjectiveFactInsts . thyCache)

-- | The facts with injective instances in this theory
getDiffInjectiveFactInsts :: Side -> Bool -> ClosedDiffTheory -> S.Set FactTag
getDiffInjectiveFactInsts s isdiff = case (s, isdiff) of
           (LHS, False) -> L.get (crcInjectiveFactInsts . diffThyCacheLeft)
           (RHS, False) -> L.get (crcInjectiveFactInsts . diffThyCacheRight)
           (LHS, True)  -> L.get (crcInjectiveFactInsts . diffThyDiffCacheLeft)
           (RHS, True)  -> L.get (crcInjectiveFactInsts . diffThyDiffCacheRight)

-- | The classified set of rules modulo AC in this theory.
getClassifiedRules :: ClosedTheory -> ClassifiedRules
getClassifiedRules = L.get (crcRules . thyCache)

-- | The classified set of rules modulo AC in this theory.
getDiffClassifiedRules :: Side -> Bool -> ClosedDiffTheory -> ClassifiedRules
getDiffClassifiedRules s isdiff = case (s, isdiff) of
           (LHS, False) -> L.get (crcRules . diffThyCacheLeft)
           (RHS, False) -> L.get (crcRules . diffThyCacheRight)
           (LHS, True)  -> L.get (crcRules . diffThyDiffCacheLeft)
           (RHS, True)  -> L.get (crcRules . diffThyDiffCacheRight)

-- | The precomputed case distinctions.
getSource :: SourceKind -> ClosedTheory -> [Source]
getSource RawSource     = L.get (crcRawSources . thyCache)
getSource RefinedSource = L.get (crcRefinedSources .   thyCache)

-- | The precomputed case distinctions.
getDiffSource :: Side -> Bool -> SourceKind -> ClosedDiffTheory -> [Source]
getDiffSource LHS False RawSource     = L.get (crcRawSources .     diffThyCacheLeft)
getDiffSource RHS False RawSource     = L.get (crcRawSources .     diffThyCacheRight)
getDiffSource LHS False RefinedSource = L.get (crcRefinedSources . diffThyCacheLeft)
getDiffSource RHS False RefinedSource = L.get (crcRefinedSources . diffThyCacheRight)
getDiffSource LHS True  RawSource     = L.get (crcRawSources .     diffThyDiffCacheLeft)
getDiffSource RHS True  RawSource     = L.get (crcRawSources .     diffThyDiffCacheRight)
getDiffSource LHS True  RefinedSource = L.get (crcRefinedSources . diffThyDiffCacheLeft)
getDiffSource RHS True  RefinedSource = L.get (crcRefinedSources . diffThyDiffCacheRight)

-- construction
---------------

-- | Close a protocol rule; i.e., compute AC variant and source assertion
-- soundness sequent, if required.
closeEitherProtoRule :: MaudeHandle -> (Side, OpenProtoRule) -> (Side, [ClosedProtoRule])
closeEitherProtoRule hnd (s, ruE) = (s, closeProtoRule hnd ruE)

-- -- | Convert a lemma to the corresponding guarded formula.
-- lemmaToGuarded :: Lemma p -> Maybe LNGuarded
-- lemmaToGuarded lem =

-- | Close a theory by closing its associated rule set and checking the proof
-- skeletons and caching AC variants as well as precomputed case distinctions.
--
-- This function initializes the relation to the Maude process with the
-- correct signature. This is the right place to do that because in a closed
-- theory the signature may not change any longer.
closeTheory :: FilePath         -- ^ Path to the Maude executable.
            -> OpenTranslatedTheory
            -> Bool             -- ^ Try to auto-generate sources lemmas
            -> IO ClosedTheory
closeTheory maudePath thy0 autosources = do
    sig <- toSignatureWithMaude maudePath $ L.get thySignature thy0
    return $ closeTheoryWithMaude sig thy0 autosources

-- | Close a theory by closing its associated rule set and checking the proof
-- skeletons and caching AC variants as well as precomputed case distinctions.
--
-- This function initializes the relation to the Maude process with the
-- correct signature. This is the right place to do that because in a closed
-- theory the signature may not change any longer.
closeDiffTheory :: FilePath         -- ^ Path to the Maude executable.
            -> OpenDiffTheory
            -> Bool
            -> IO ClosedDiffTheory
closeDiffTheory maudePath thy0 autoSources = do
    sig <- toSignatureWithMaude maudePath $ L.get diffThySignature thy0
    return $ closeDiffTheoryWithMaude sig thy0 autoSources

-- | Close a diff theory given a maude signature. This signature must be valid for
-- the given theory.
closeDiffTheoryWithMaude :: SignatureWithMaude -> OpenDiffTheory -> Bool -> ClosedDiffTheory
closeDiffTheoryWithMaude sig thy0 autoSources =
  if autoSources && (containsPartialDeconstructions (cacheLeft items) || containsPartialDeconstructions (cacheRight items))
    then
      proveDiffTheory (const True) (const True) checkProof checkDiffProof
        (DiffTheory (L.get diffThyName thy0) h sig (cacheLeft items') (cacheRight items') (diffCacheLeft items') (diffCacheRight items') items')
    else
      proveDiffTheory (const True) (const True) checkProof checkDiffProof
        (DiffTheory (L.get diffThyName thy0) h sig (cacheLeft items) (cacheRight items) (diffCacheLeft items) (diffCacheRight items) items)
  where
    h              = L.get diffThyHeuristic thy0
    diffCacheLeft  its = closeRuleCache restrictionsLeft  (typAsms its) sig (leftClosedRules its)  (L.get diffThyDiffCacheLeft  thy0) True
    diffCacheRight its = closeRuleCache restrictionsRight (typAsms its) sig (rightClosedRules its) (L.get diffThyDiffCacheRight thy0) True
    cacheLeft  its = closeRuleCache restrictionsLeft  (typAsms its) sig (leftClosedRules its)  (L.get diffThyCacheLeft  thy0) False
    cacheRight its = closeRuleCache restrictionsRight (typAsms its) sig (rightClosedRules its) (L.get diffThyCacheRight thy0) False

    checkProof = checkAndExtendProver (sorryProver Nothing)
    checkDiffProof = checkAndExtendDiffProver (sorryDiffProver Nothing)
    diffRules  = diffTheoryDiffRules thy0
    leftOpenRules  = map (addProtoRuleLabel . getLeftProtoRule)  diffRules
    rightOpenRules = map (addProtoRuleLabel . getRightProtoRule) diffRules

    -- Maude / Signature handle
    hnd = L.get sigmMaudeHandle sig

    theoryItems = L.get diffThyItems thy0 ++ map (\x -> EitherRuleItem (LHS, x)) leftOpenRules ++ map (\x -> EitherRuleItem (RHS, x)) rightOpenRules
    -- Close all theory items: in parallel (especially useful for variants)
    --
    -- NOTE that 'rdeepseq' is OK here, as the proof has not yet been checked
    -- and therefore no constraint systems will be unnecessarily cached.
    (items, _solveRel, _breakers) = (`runReader` hnd) $ addSolvingLoopBreakers $ unfoldClosedRules
       ((closeDiffTheoryItem <$> theoryItems) `using` parList rdeepseq)

    closeDiffTheoryItem :: DiffTheoryItem DiffProtoRule OpenProtoRule DiffProofSkeleton ProofSkeleton -> DiffTheoryItem DiffProtoRule [ClosedProtoRule] IncrementalDiffProof IncrementalProof
    closeDiffTheoryItem = foldDiffTheoryItem
      DiffRuleItem
      (EitherRuleItem . closeEitherProtoRule hnd)
      (DiffLemmaItem . fmap skeletonToIncrementalDiffProof)
      (\(s, l) -> EitherLemmaItem (s, fmap skeletonToIncrementalProof l))
      EitherRestrictionItem
      DiffTextItem

    unfoldClosedRules :: [DiffTheoryItem DiffProtoRule [ClosedProtoRule] IncrementalDiffProof IncrementalProof] -> [DiffTheoryItem DiffProtoRule ClosedProtoRule IncrementalDiffProof IncrementalProof]
    unfoldClosedRules    (EitherRuleItem (s,r):is) = map (\x -> EitherRuleItem (s,x)) r ++ unfoldClosedRules is
    unfoldClosedRules          (DiffRuleItem i:is) = DiffRuleItem i:unfoldClosedRules is
    unfoldClosedRules         (DiffLemmaItem i:is) = DiffLemmaItem i:unfoldClosedRules is
    unfoldClosedRules       (EitherLemmaItem i:is) = EitherLemmaItem i:unfoldClosedRules is
    unfoldClosedRules (EitherRestrictionItem i:is) = EitherRestrictionItem i:unfoldClosedRules is
    unfoldClosedRules          (DiffTextItem i:is) = DiffTextItem i:unfoldClosedRules is
    unfoldClosedRules                           [] = []

    -- Name of the auto-generated lemma
    lemmaName = "AUTO_typing"

    itemsModAC = unfoldRules items

    unfoldRules (EitherRuleItem (s,r):is) = map (\x -> EitherRuleItem (s,x)) (unfoldRuleVariants r) ++ unfoldRules is
    unfoldRules                    (i:is) = i:unfoldRules is
    unfoldRules                        [] = []

    items' = addAutoSourcesLemmaDiff hnd lemmaName (cacheLeft itemsModAC) (cacheRight itemsModAC) itemsModAC

    -- extract source restrictions and lemmas
    restrictionsLeft  = do EitherRestrictionItem (LHS, rstr) <- items
                           return $ formulaToGuarded_ $ L.get rstrFormula rstr
    restrictionsRight = do EitherRestrictionItem (RHS, rstr) <- items
                           return $ formulaToGuarded_ $ L.get rstrFormula rstr
    typAsms its = do EitherLemmaItem (_, lem) <- its
                     guard (isSourceLemma lem)
                     return $ formulaToGuarded_ $ L.get lFormula lem

    -- extract protocol rules
    leftClosedRules  :: [DiffTheoryItem DiffProtoRule ClosedProtoRule IncrementalDiffProof s] -> [ClosedProtoRule]
    leftClosedRules its = leftTheoryRules  (DiffTheory errClose errClose errClose errClose errClose errClose errClose its)
    rightClosedRules :: [DiffTheoryItem DiffProtoRule ClosedProtoRule IncrementalDiffProof s] -> [ClosedProtoRule]
    rightClosedRules its = rightTheoryRules (DiffTheory errClose errClose errClose errClose errClose errClose errClose its)
    errClose  = error "closeDiffTheory"

    addSolvingLoopBreakers = useAutoLoopBreakersAC
        (liftToItem $ enumPrems . L.get cprRuleAC)
        (liftToItem $ enumConcs . L.get cprRuleAC)
        (liftToItem $ getDisj . L.get (pracVariants . rInfo . cprRuleAC))
        addBreakers
      where
        liftToItem f (EitherRuleItem (_, ru)) = f ru
        liftToItem _ _                        = []

        addBreakers bs (EitherRuleItem (s, ru)) =
            EitherRuleItem (s, L.set (pracLoopBreakers . rInfo . cprRuleAC) bs ru)
        addBreakers _  item              = item



-- | Close a theory given a maude signature. This signature must be valid for
-- the given theory.
closeTheoryWithMaude :: SignatureWithMaude -> OpenTranslatedTheory -> Bool -> ClosedTheory
closeTheoryWithMaude sig thy0 autoSources =
  if autoSources && containsPartialDeconstructions (cache items)
    then
        proveTheory (const True) checkProof
      $ Theory (L.get thyName thy0) h sig (cache items') items' (L.get thyOptions thy0)
    else
        proveTheory (const True) checkProof
      $ Theory (L.get thyName thy0) h sig (cache items) items (L.get thyOptions thy0)
  where
    h          = L.get thyHeuristic thy0
    cache its  = closeRuleCache restrictions (typAsms its) sig (rules its) (L.get thyCache thy0) False
    checkProof = checkAndExtendProver (sorryProver Nothing)

    -- Maude / Signature handle
    hnd = L.get sigmMaudeHandle sig

    -- Close all theory items: in parallel (especially useful for variants)
    --
    -- NOTE that 'rdeepseq' is OK here, as the proof has not yet been checked
    -- and therefore no constraint systems will be unnecessarily cached.
    (items, _solveRel, _breakers) = (`runReader` hnd) $ addSolvingLoopBreakers $ unfoldClosedRules
       ((closeTheoryItem <$> L.get thyItems thy0) `using` parList rdeepseq)
    closeTheoryItem = foldTheoryItem
       (RuleItem . closeProtoRule hnd)
       RestrictionItem
       (LemmaItem . fmap skeletonToIncrementalProof)
       TextItem
       PredicateItem
       SapicItem

    unfoldClosedRules :: [TheoryItem [ClosedProtoRule] IncrementalProof s] -> [TheoryItem ClosedProtoRule IncrementalProof s]
    unfoldClosedRules        (RuleItem r:is) = map RuleItem r ++ unfoldClosedRules is
    unfoldClosedRules (RestrictionItem i:is) = RestrictionItem i:unfoldClosedRules is
    unfoldClosedRules       (LemmaItem i:is) = LemmaItem i:unfoldClosedRules is
    unfoldClosedRules        (TextItem i:is) = TextItem i:unfoldClosedRules is
    unfoldClosedRules   (PredicateItem i:is) = PredicateItem i:unfoldClosedRules is
    unfoldClosedRules       (SapicItem i:is) = SapicItem i:unfoldClosedRules is
    unfoldClosedRules                     [] = []

    -- Name of the auto-generated lemma
    lemmaName = "AUTO_typing"

    itemsModAC = unfoldRules items

    unfoldRules (RuleItem r:is) = map RuleItem (unfoldRuleVariants r) ++ unfoldRules is
    unfoldRules          (i:is) = i:unfoldRules is
    unfoldRules              [] = []

    items' = addAutoSourcesLemma hnd lemmaName (cache itemsModAC) itemsModAC

    -- extract source restrictions and lemmas
    restrictions = do RestrictionItem rstr <- items
                      return $ formulaToGuarded_ $ L.get rstrFormula rstr
    typAsms its  = do LemmaItem lem <- its
                      guard (isSourceLemma lem)
                      return $ formulaToGuarded_ $ L.get lFormula lem

    -- extract protocol rules
    rules :: [TheoryItem ClosedProtoRule IncrementalProof s] -> [ClosedProtoRule]
    rules its = theoryRules (Theory errClose errClose errClose errClose its errClose)
    errClose = error "closeTheory"

    addSolvingLoopBreakers = useAutoLoopBreakersAC
        (liftToItem $ enumPrems . L.get cprRuleAC)
        (liftToItem $ enumConcs . L.get cprRuleAC)
        (liftToItem $ getDisj . L.get (pracVariants . rInfo . cprRuleAC))
        addBreakers
      where
        liftToItem f (RuleItem ru) = f ru
        liftToItem _ _             = []

        addBreakers bs (RuleItem ru) =
            RuleItem (L.set (pracLoopBreakers . rInfo . cprRuleAC) bs ru)
        addBreakers _  item = item



-- Partial evaluation / abstract interpretation
-----------------------------------------------

-- | Apply partial evaluation.
applyPartialEvaluation :: EvaluationStyle -> Bool -> ClosedTheory -> ClosedTheory
applyPartialEvaluation evalStyle autosources thy0 =
    closeTheoryWithMaude sig
      (removeSapicItems (L.modify thyItems replaceProtoRules (openTheory thy0)))
      autosources
  where
    sig          = L.get thySignature thy0
    ruEs         = getProtoRuleEs thy0
    (st', ruEs') = (`runReader` L.get sigmMaudeHandle sig) $
                   partialEvaluation evalStyle ruEs

    replaceProtoRules [] = []
    replaceProtoRules (item:items)
      | isRuleItem item  =
          [ TextItem ("text", render ppAbsState)
       -- Here we loose imported variants!
          ] ++ map (\x -> RuleItem (OpenProtoRule x [])) ruEs' ++ filter (not . isRuleItem) items
      | otherwise        = item : replaceProtoRules items

    ppAbsState =
      (text $ " the abstract state after partial evaluation"
              ++ " contains " ++ show (S.size st') ++ " facts:") $--$
      (numbered' $ map prettyLNFact $ S.toList st') $--$
      (text $ "This abstract state results in " ++ show (length ruEs') ++
              " refined multiset rewriting rules.\n" ++
              "Note that the original number of multiset rewriting rules was "
              ++ show (length ruEs) ++ ".\n\n")

-- | Apply partial evaluation.
applyPartialEvaluationDiff :: EvaluationStyle -> Bool -> ClosedDiffTheory -> ClosedDiffTheory
applyPartialEvaluationDiff evalStyle autoSources thy0 =
    closeDiffTheoryWithMaude sig
      (L.modify diffThyItems replaceProtoRules (openDiffTheory thy0)) autoSources
  where
    sig            = L.get diffThySignature thy0
    ruEs s         = getProtoRuleEsDiff s thy0
    (stL', ruEsL') = (`runReader` L.get sigmMaudeHandle sig) $
                     partialEvaluation evalStyle (ruEs LHS)
    (stR', ruEsR') = (`runReader` L.get sigmMaudeHandle sig) $
                     partialEvaluation evalStyle (ruEs RHS)

    replaceProtoRules [] = []
    replaceProtoRules (item:items)
      | isEitherRuleItem item  =
          [ DiffTextItem ("text", render ppAbsState)
       -- Here we loose imported variants!
          ] ++ map (\x -> EitherRuleItem (LHS, (OpenProtoRule x []))) ruEsL' ++ map (\x -> EitherRuleItem (RHS, (OpenProtoRule x []))) ruEsR' ++ filter (not . isEitherRuleItem) items
      | otherwise        = item : replaceProtoRules items

    isEitherRuleItem (EitherRuleItem _) = True
    isEitherRuleItem _                  = False

    ppAbsState =
      (text $ " the abstract state after partial evaluation"
              ++ " contains " ++ show (S.size stL') ++ " left facts:") $--$
      (numbered' $ map prettyLNFact $ S.toList stL') $--$
      (text $ "This abstract state results in " ++ show (length ruEsL') ++
              " left refined multiset rewriting rules.\n" ++
              "Note that the original number of multiset rewriting rules was "
              ++ show (length (ruEs LHS)) ++ ".\n\n") $--$
      (text $ " the abstract state after partial evaluation"
              ++ " contains " ++ show (S.size stR') ++ " right facts:") $--$
      (numbered' $ map prettyLNFact $ S.toList stR') $--$
      (text $ "This abstract state results in " ++ show (length ruEsR') ++
              " right refined multiset rewriting rules.\n" ++
              "Note that the original number of multiset rewriting rules was "
              ++ show (length (ruEs RHS)) ++ ".\n\n")


-- Applying provers
-------------------

-- | Prove both the assertion soundness as well as all lemmas of the theory. If
-- the prover fails on a lemma, then its proof remains unchanged.
proveTheory :: (Lemma IncrementalProof -> Bool)   -- ^ Lemma selector.
            -> Prover
            -> ClosedTheory
            -> ClosedTheory
proveTheory selector prover thy =
    modify thyItems ((`MS.evalState` []) . mapM prove) thy
  where
    prove item = case item of
      LemmaItem l0 -> do l <- MS.gets (LemmaItem . proveLemma l0)
                         MS.modify (l :)
                         return l
      _            -> do return item

    proveLemma lem preItems
      | selector lem = modify lProof add lem
      | otherwise    = lem
      where
        ctxt    = getProofContext lem thy
        sys     = mkSystem ctxt (theoryRestrictions thy) preItems $ L.get lFormula lem
        add prf = fromMaybe prf $ runProver prover ctxt 0 sys prf

-- | Prove both the assertion soundness as well as all lemmas of the theory. If
-- the prover fails on a lemma, then its proof remains unchanged.
proveDiffTheory :: (Lemma IncrementalProof -> Bool)       -- ^ Lemma selector.
            -> (DiffLemma IncrementalDiffProof -> Bool)   -- ^ DiffLemma selector.
            -> Prover
            -> DiffProver
            -> ClosedDiffTheory
            -> ClosedDiffTheory
proveDiffTheory selector diffselector prover diffprover thy =
    modify diffThyItems ((`MS.evalState` []) . mapM prove) thy
  where
    prove item = case item of
      EitherLemmaItem (s, l0) -> do l <- MS.gets (\x -> EitherLemmaItem (s, (proveLemma s l0 x)))
                                    MS.modify (l :)
                                    return l
      DiffLemmaItem l0        -> do l' <- MS.gets (\x -> DiffLemmaItem (proveDiffLemma l0 x))
                                    MS.modify (l' :)
                                    return l'
      _                       -> do return item

    proveLemma s lem preItems
      | selector lem = modify lProof add lem
      | otherwise    = lem
      where
        ctxt    = getProofContextDiff s lem thy
        sys     = mkSystemDiff s ctxt (diffTheoryRestrictions thy) preItems $ L.get lFormula lem
        add prf = fromMaybe prf $ runProver prover ctxt 0 sys prf

    proveDiffLemma lem preItems
      | diffselector lem = modify lDiffProof add lem
      | otherwise        = lem
      where
        ctxt    = getDiffProofContext lem thy
        sys     = mkDiffSystem ctxt (diffTheoryRestrictions thy) preItems
        add prf = fromMaybe prf $ runDiffProver diffprover ctxt 0 sys prf

-- | Construct a constraint system for verifying the given formula.
mkSystem :: ProofContext -> [Restriction] -> [TheoryItem r p s]
         -> LNFormula -> System
mkSystem ctxt restrictions previousItems =
    -- Note that it is OK to add reusable lemmas directly to the system, as
    -- they do not change the considered set of traces. This is the key
    -- difference between lemmas and restrictions.
    addLemmas
  . formulaToSystem (map (formulaToGuarded_ . L.get rstrFormula) restrictions)
                    (L.get pcSourceKind ctxt)
                    (L.get pcTraceQuantifier ctxt) False
  where
    addLemmas sys =
        insertLemmas (gatherReusableLemmas $ L.get sSourceKind sys) sys

    gatherReusableLemmas kind = do
        LemmaItem lem <- previousItems
        guard $    lemmaSourceKind lem <= kind
                && ReuseLemma `elem` L.get lAttributes lem
                && AllTraces == L.get lTraceQuantifier lem
                && (L.get lName lem) `notElem` (L.get pcHiddenLemmas ctxt)
                && "ALL" `notElem` (L.get pcHiddenLemmas ctxt)
        return $ formulaToGuarded_ $ L.get lFormula lem

-- | Construct a constraint system for verifying the given formula.
mkSystemDiff :: Side -> ProofContext -> [(Side, Restriction)] -> [DiffTheoryItem r r2 p p2]
         -> LNFormula -> System
mkSystemDiff s ctxt restrictions previousItems =
    -- Note that it is OK to add reusable lemmas directly to the system, as
    -- they do not change the considered set of traces. This is the key
    -- difference between lemmas and restrictions.
    addLemmas
  . formulaToSystem (map (formulaToGuarded_ . L.get rstrFormula) restrictions')
                    (L.get pcSourceKind ctxt)
                    (L.get pcTraceQuantifier ctxt) False
  where
    restrictions' = foldr (\(s', a) l -> if s == s' then l ++ [a] else l) [] restrictions
    addLemmas sys =
        insertLemmas (gatherReusableLemmas $ L.get sSourceKind sys) sys

    gatherReusableLemmas kind = do
        EitherLemmaItem (s'', lem) <- previousItems
        guard $    lemmaSourceKind lem <= kind && s==s''
                && ReuseLemma `elem` L.get lAttributes lem
                && AllTraces == L.get lTraceQuantifier lem
        return $ formulaToGuarded_ $ L.get lFormula lem

-- | Construct a diff constraint system.
mkDiffSystem :: DiffProofContext -> [(Side, Restriction)] -> [DiffTheoryItem r r2 p p2]
        -> DiffSystem
mkDiffSystem _ _ _ = emptyDiffSystem

------------------------------------------------------------------------------
-- References to lemmas
------------------------------------------------------------------------------

-- | Lemmas are referenced by their name.
type LemmaRef = String

-- | Resolve a path in a theory.
lookupLemmaProof :: LemmaRef -> ClosedTheory -> Maybe IncrementalProof
lookupLemmaProof name thy = L.get lProof <$> lookupLemma name thy


-- | Resolve a path in a diff theory.
lookupLemmaProofDiff :: Side -> LemmaRef -> ClosedDiffTheory -> Maybe IncrementalProof
lookupLemmaProofDiff s name thy = L.get lProof <$> lookupLemmaDiff s name thy


-- | Resolve a path in a diff theory.
lookupDiffLemmaProof :: LemmaRef -> ClosedDiffTheory -> Maybe IncrementalDiffProof
lookupDiffLemmaProof name thy = L.get lDiffProof <$> lookupDiffLemma name thy


-- | Modify the proof at the given lemma ref, if there is one. Fails if the
-- path is not present or if the prover fails.
modifyLemmaProof :: Prover -> LemmaRef -> ClosedTheory -> Maybe ClosedTheory
modifyLemmaProof prover name thy =
    modA thyItems changeItems thy
  where
    findLemma (LemmaItem lem) = name == L.get lName lem
    findLemma _               = False

    change preItems (LemmaItem lem) = do
         let ctxt = getProofContext lem thy
             sys  = mkSystem ctxt (theoryRestrictions thy) preItems $ L.get lFormula lem
         lem' <- modA lProof (runProver prover ctxt 0 sys) lem
         return $ LemmaItem lem'
    change _ _ = error "LemmaProof: change: impossible"

    changeItems items = case break findLemma items of
        (pre, i:post) -> do
             i' <- change pre i
             return $ pre ++ i':post
        (_, []) -> Nothing


-- | Modify the proof at the given lemma ref, if there is one. Fails if the
-- path is not present or if the prover fails.
modifyLemmaProofDiff :: Side -> Prover -> LemmaRef -> ClosedDiffTheory -> Maybe ClosedDiffTheory
modifyLemmaProofDiff s prover name thy =
    modA diffThyItems (changeItems s) thy
  where
    findLemma s'' (EitherLemmaItem (s''', lem)) = (name == L.get lName lem) && (s''' == s'')
    findLemma _ _                               = False

    change s'' preItems (EitherLemmaItem (s''', lem)) = if s''==s'''
        then
          do
            let ctxt = getProofContextDiff s'' lem thy
                sys  = mkSystemDiff s'' ctxt (diffTheoryRestrictions thy) preItems $ L.get lFormula lem
            lem' <- modA lProof (runProver prover ctxt 0 sys) lem
            return $ EitherLemmaItem (s''', lem')
        else
          error "LemmaProof: change: impossible"
    change _ _ _ = error "LemmaProof: change: impossible"

    changeItems s' items = case break (findLemma s') items of
        (pre, i:post) -> do
             i' <- change s' pre i
             return $ pre ++ i':post
        (_, []) -> Nothing


-- | Modify the proof at the given diff lemma ref, if there is one. Fails if the
-- path is not present or if the prover fails.
modifyDiffLemmaProof :: DiffProver -> LemmaRef -> ClosedDiffTheory -> Maybe ClosedDiffTheory
modifyDiffLemmaProof prover name thy = -- error $ show $ -- name ++ show thy
     modA diffThyItems changeItems thy
  where
    findLemma (DiffLemmaItem lem) = (name == L.get lDiffName lem)
    findLemma  _                  = False

    change preItems (DiffLemmaItem lem) =
          do
            -- I don't get why we need this here, but anyway the empty system does not seem to be a problem.
            let ctxt = getDiffProofContext lem thy
                sys  = mkDiffSystem ctxt (diffTheoryRestrictions thy) preItems
            lem' <- modA lDiffProof (runDiffProver prover ctxt 0 sys) lem
            return $ DiffLemmaItem lem'
    change _ _ = error "DiffLemmaProof: change: impossible"

    changeItems items = case break findLemma items of
        (pre, i:post) -> do
             i' <- change pre i
             return $ pre ++ i':post
        (_, []) -> Nothing


------------------------------------------------------------------------------
-- Pretty printing
------------------------------------------------------------------------------

-- | Pretty print a side for parameters
prettySide :: HighlightDocument d => Side -> d
prettySide LHS = text "[left]"
prettySide RHS = text "[right]"

-- | Pretty print a formal comment
prettyFormalComment :: HighlightDocument d => String -> String -> d
prettyFormalComment "" body = multiComment_ [body]
prettyFormalComment header body = text $ header ++ "{*" ++ body ++ "*}"

--Pretty print a theory
prettyTheory :: HighlightDocument d
             => (sig -> d) -> (c -> d) -> (r -> d) -> (p -> d) -> (s -> d)
             -> Theory sig c r p s -> d
prettyTheory ppSig ppCache ppRule ppPrf ppSap thy = vsep $
    [ kwTheoryHeader $ text $ L.get thyName thy
    , lineComment_ "Function signature and definition of the equational theory E"
    , ppSig $ L.get thySignature thy
    , if null thyH then text "" else text "heuristic: " <> text (prettyGoalRankings thyH)
    , ppCache $ L.get thyCache thy
    ] ++
    parMap rdeepseq ppItem (L.get thyItems thy) ++
    [ kwEnd ]
  where
    ppItem = foldTheoryItem
        ppRule prettyRestriction (prettyLemma ppPrf) (uncurry prettyFormalComment) prettyPredicate ppSap
    thyH = L.get thyHeuristic thy

emptyString :: HighlightDocument d => () -> d
emptyString _ = text ("")

prettySapicElement :: HighlightDocument d => SapicElement -> d
prettySapicElement (ProcessItem p) = text "process" <> colon $-$ (nest 2 $ prettyProcess p)
prettySapicElement (ProcessDefItem p) =
    (text "let ")
    <->
    (text (L.get pName p))
    <->
    (text ("(" ++ intercalate "," (map show $ L.get pVars p) ++ ")"))
    <->
    (text "=")
    <->
    (nest 2 $ prettyProcess $ L.get pBody p)

prettySapicElement (FunctionTypingInfo ((fsn,(_,priv,_)), intypes, outtype)) =
    (text "function:")
    <->
    text (BC.unpack fsn)
    <->
    (parens $ fsep $ punctuate comma $ map printType intypes)
    <->
    text ":"
    <->
    printType outtype
    <->
    text (showPriv priv)
    where
        printType = maybe (text defaultSapicTypeS) text
        showPriv Private = " [private]"
        showPriv Public  = ""
prettySapicElement (ExportInfoItem eInfo) =
    (text "export: ")
    <->
    (text $ L.get eTag eInfo)
    <->
    (nest 2 $ doubleQuotes $ text $ L.get eText eInfo)

prettySapicElement (SignatureBuiltin s) = (text "builtin ")<->(text s)

prettyPredicate :: HighlightDocument d => Predicate -> d
prettyPredicate p = kwPredicate <> colon <-> text (factstr ++ "<=>" ++ formulastr)
    where
        factstr = render $ prettyFact prettyLVar $ L.get pFact p
        formulastr = render $ prettyLNFormula $ L.get pFormula p

prettyProcess :: HighlightDocument d => PlainProcess -> d
prettyProcess = prettySapic

prettyProcessDef :: HighlightDocument d => ProcessDef -> d
prettyProcessDef pDef = text "let " <-> text (L.get pName pDef) <-> text " = " <-> prettySapic (L.get pBody pDef)

-- | Pretty print a diff theory.
prettyDiffTheory :: HighlightDocument d
                 => (sig -> d) -> (c -> d) -> ((Side, r2) -> d) -> (p -> d) -> (p2 -> d)
                 -> DiffTheory sig c DiffProtoRule r2 p p2 -> d
prettyDiffTheory ppSig ppCache ppRule ppDiffPrf ppPrf thy = vsep $
    [ kwTheoryHeader $ text $ L.get diffThyName thy
    , lineComment_ "Function signature and definition of the equational theory E"
    , ppSig $ L.get diffThySignature thy
    , if thyH == [] then text "" else text "heuristic: " <> text (prettyGoalRankings thyH)
    , ppCache $ L.get diffThyCacheLeft thy
    , ppCache $ L.get diffThyCacheRight thy
    , ppCache $ L.get diffThyDiffCacheLeft thy
    , ppCache $ L.get diffThyDiffCacheRight thy
    ] ++
    parMap rdeepseq ppItem (L.get diffThyItems thy) ++
    [ kwEnd ]
  where
    ppItem = foldDiffTheoryItem
        prettyDiffRule ppRule (prettyDiffLemma ppDiffPrf) (prettyEitherLemma ppPrf) prettyEitherRestriction (uncurry prettyFormalComment)
    thyH = L.get diffThyHeuristic thy

-- | Pretty print the lemma name together with its attributes.
prettyLemmaName :: HighlightDocument d => Lemma p -> d
prettyLemmaName l = case L.get lAttributes l of
      [] -> text (L.get lName l)
      as -> text (L.get lName l) <->
            (brackets $ fsep $ punctuate comma $ map prettyLemmaAttribute as)
  where
    prettyLemmaAttribute SourceLemma        = text "sources"
    prettyLemmaAttribute ReuseLemma         = text "reuse"
    prettyLemmaAttribute ReuseDiffLemma     = text "diff_reuse"
    prettyLemmaAttribute InvariantLemma     = text "use_induction"
    prettyLemmaAttribute (HideLemma s)      = text ("hide_lemma=" ++ s)
    prettyLemmaAttribute (LemmaHeuristic h) = text ("heuristic=" ++ (prettyGoalRankings h))
    prettyLemmaAttribute LHSLemma           = text "left"
    prettyLemmaAttribute RHSLemma           = text "right"
--     prettyLemmaAttribute BothLemma      = text "both"


-- | Pretty print the diff lemma name
prettyDiffLemmaName :: HighlightDocument d => DiffLemma p -> d
prettyDiffLemmaName l = text ((L.get lDiffName l))


-- | Pretty print a restriction.
prettyRestriction :: HighlightDocument d => Restriction -> d
prettyRestriction rstr =
    kwRestriction <-> text (L.get rstrName rstr) <> colon $-$
    (nest 2 $ doubleQuotes $ prettyLNFormula $ L.get rstrFormula rstr) $-$
    (nest 2 $ if safety then lineComment_ "safety formula" else emptyDoc)
  where
    safety = isSafetyFormula $ formulaToGuarded_ $ L.get rstrFormula rstr

-- | Pretty print an either restriction.
prettyEitherRestriction :: HighlightDocument d => (Side, Restriction) -> d
prettyEitherRestriction (s, rstr) =
    kwRestriction <-> text (L.get rstrName rstr) <-> prettySide s <> colon $-$
    (nest 2 $ doubleQuotes $ prettyLNFormula $ L.get rstrFormula rstr) $-$
    (nest 2 $ if safety then lineComment_ "safety formula" else emptyDoc)
  where
    safety = isSafetyFormula $ formulaToGuarded_ $ L.get rstrFormula rstr

    -- | Pretty print a lemma.
prettyLemma :: HighlightDocument d => (p -> d) -> Lemma p -> d
prettyLemma ppPrf lem =
    kwLemma <-> prettyLemmaName lem <> colon $-$
    (nest 2 $
      sep [ prettyTraceQuantifier $ L.get lTraceQuantifier lem
          , doubleQuotes $ prettyLNFormula $ L.get lFormula lem
          ]
    )
    $-$
    ppLNFormulaGuarded (L.get lFormula lem)
    $-$
    ppPrf (L.get lProof lem)
  where
    ppLNFormulaGuarded fm = case formulaToGuarded fm of
        Left err -> multiComment $
            text "conversion to guarded formula failed:" $$
            nest 2 err
        Right gf -> case toSystemTraceQuantifier $ L.get lTraceQuantifier lem of
          ExistsNoTrace -> multiComment
            ( text "guarded formula characterizing all counter-examples:" $-$
              doubleQuotes (prettyGuarded (gnot gf)) )
          ExistsSomeTrace -> multiComment
            ( text "guarded formula characterizing all satisfying traces:" $-$
              doubleQuotes (prettyGuarded gf) )

-- | Pretty print an Either lemma.
prettyEitherLemma :: HighlightDocument d => (p -> d) -> (Side, Lemma p) -> d
prettyEitherLemma ppPrf (_, lem) =
    kwLemma <-> prettyLemmaName lem <> colon $-$
    (nest 2 $
      sep [ prettyTraceQuantifier $ L.get lTraceQuantifier lem
          , doubleQuotes $ prettyLNFormula $ L.get lFormula lem
          ]
    )
    $-$
    ppLNFormulaGuarded (L.get lFormula lem)
    $-$
    ppPrf (L.get lProof lem)
  where
    ppLNFormulaGuarded fm = case formulaToGuarded fm of
        Left err -> multiComment $
            text "conversion to guarded formula failed:" $$
            nest 2 err
        Right gf -> case toSystemTraceQuantifier $ L.get lTraceQuantifier lem of
          ExistsNoTrace -> multiComment
            ( text "guarded formula characterizing all counter-examples:" $-$
              doubleQuotes (prettyGuarded (gnot gf)) )
          ExistsSomeTrace -> multiComment
            ( text "guarded formula characterizing all satisfying traces:" $-$
              doubleQuotes (prettyGuarded gf) )

-- | Pretty print a diff lemma.
prettyDiffLemma :: HighlightDocument d => (p -> d) -> DiffLemma p -> d
prettyDiffLemma ppPrf lem =
    kwDiffLemma <-> prettyDiffLemmaName lem <> colon
    $-$
    ppPrf (L.get lDiffProof lem)

-- | Pretty-print a non-empty bunch of intruder rules.
prettyIntruderVariants :: HighlightDocument d => [IntrRuleAC] -> d
prettyIntruderVariants vs = vcat . intersperse (text "") $ map prettyIntrRuleAC vs

{-
-- | Pretty-print the intruder variants section.
prettyIntrVariantsSection :: HighlightDocument d => [IntrRuleAC] -> d
prettyIntrVariantsSection rules =
    prettyFormalComment "section" " Finite Variants of the Intruder Rules " $--$
    nest 1 (prettyIntruderVariants rules)
-}

-- | Pretty print an open rule together with its assertion soundness proof.
prettyOpenProtoRule :: HighlightDocument d => OpenProtoRule -> d
prettyOpenProtoRule (OpenProtoRule ruE [])       = prettyProtoRuleE ruE
prettyOpenProtoRule (OpenProtoRule _   [ruAC])   = prettyProtoRuleACasE ruAC
prettyOpenProtoRule (OpenProtoRule ruE variants) = prettyProtoRuleE ruE $-$
    nest 1 (kwVariants $-$ nest 1 (ppList prettyProtoRuleAC variants))
  where
    ppList _  []     = emptyDoc
    ppList pp [x]    = pp x
    ppList pp (x:xr) = pp x $-$ comma $-$ ppList pp xr

-- | Pretty print an open rule together with its assertion soundness proof.
prettyOpenProtoRuleAsClosedRule :: HighlightDocument d => OpenProtoRule -> d
prettyOpenProtoRuleAsClosedRule (OpenProtoRule ruE [])
    = prettyProtoRuleE ruE $--$
    -- cannot show loop breakers here, as we do not have the information
    (nest 2 $ emptyDoc $-$
     multiComment_ ["has exactly the trivial AC variant"])
prettyOpenProtoRuleAsClosedRule (OpenProtoRule _ [ruAC@(Rule (ProtoRuleACInfo _ _ (Disj disj) _) _ _ _ _)])
    = prettyProtoRuleACasE ruAC $--$
    (nest 2 $ prettyLoopBreakers (L.get rInfo ruAC) $-$
     if length disj == 1 then
       multiComment_ ["has exactly the trivial AC variant"]
     else
       multiComment $ prettyProtoRuleAC ruAC
    )
prettyOpenProtoRuleAsClosedRule (OpenProtoRule ruE variants) = prettyProtoRuleE ruE $-$
    nest 1 (kwVariants $-$ nest 1 (ppList prettyProtoRuleAC variants))
  where
    ppList _  []     = emptyDoc
    ppList pp [x]    = pp x
    ppList pp (x:xr) = pp x $-$ comma $-$ ppList pp xr

-- | Pretty print a diff rule
prettyDiffRule :: HighlightDocument d => DiffProtoRule -> d
prettyDiffRule (DiffProtoRule ruE Nothing           ) = prettyProtoRuleE ruE
prettyDiffRule (DiffProtoRule ruE (Just (ruL,  ruR))) = prettyProtoRuleE ruE $-$
    nest 1
    (kwLeft  $-$ nest 1 (prettyOpenProtoRule ruL) $-$
     kwRight $-$ nest 1 (prettyOpenProtoRule ruR))

-- | Pretty print an either rule
prettyEitherRule :: HighlightDocument d => (Side, OpenProtoRule) -> d
prettyEitherRule (_, p) = prettyProtoRuleE $ L.get oprRuleE p

prettyIncrementalProof :: HighlightDocument d => IncrementalProof -> d
prettyIncrementalProof = prettyProofWith ppStep (const id)
  where
    ppStep step = sep
      [ prettyProofMethod (psMethod step)
      , if isNothing (psInfo step) then multiComment_ ["unannotated"]
                                   else emptyDoc
      ]

prettyIncrementalDiffProof :: HighlightDocument d => IncrementalDiffProof -> d
prettyIncrementalDiffProof = prettyDiffProofWith ppStep (const id)
  where
    ppStep step = sep
      [ prettyDiffProofMethod (dpsMethod step)
      , if isNothing (dpsInfo step) then multiComment_ ["unannotated"]
                                    else emptyDoc
      ]

-- | Pretty print an closed rule.
prettyClosedProtoRule :: HighlightDocument d => ClosedProtoRule -> d
prettyClosedProtoRule cru =
  if isTrivialProtoVariantAC ruAC ruE then
  -- We have a rule that only has one trivial variant, and without added annotations
  -- Hence showing the initial rule modulo E
    (prettyProtoRuleE ruE) $--$
    (nest 2 $ prettyLoopBreakers (L.get rInfo ruAC) $-$
     multiComment_ ["has exactly the trivial AC variant"])
  else
    if ruleName ruAC == ruleName ruE then
      if not (equalUpToTerms ruAC ruE) then
      -- Here we have a rule with added annotations,
      -- hence showing the annotated rule as if it was a rule mod E
      -- note that we can do that, as we unfolded variants
        (prettyProtoRuleACasE ruAC) $--$
        (nest 2 $ prettyLoopBreakers (L.get rInfo ruAC) $-$
         multiComment_ ["has exactly the trivial AC variant"])
      else
      -- Here we have a rule with one or multiple variants, but without other annotations
      -- Hence showing the rule mod E with commented variants
        (prettyProtoRuleE ruE) $--$
        (nest 2 $ prettyLoopBreakers (L.get rInfo ruAC) $-$
         (multiComment $ prettyProtoRuleAC ruAC))
    else
    -- Here we have a variant of a rule that has multiple variants.
    -- Hence showing only the variant as a rule modulo AC. This should not
    -- normally be used, as it breaks the ability to re-import.
      (prettyProtoRuleAC ruAC) $--$
      (nest 3 $ prettyLoopBreakers (L.get rInfo ruAC) $-$
          (multiComment_ ["variant of"]) $-$
          (multiComment $ prettyProtoRuleE ruE)
      )
 where
    ruAC      = L.get cprRuleAC cru
    ruE       = L.get cprRuleE cru

-- -- | Pretty print an closed rule.
-- prettyClosedEitherRule :: HighlightDocument d => (Side, ClosedProtoRule) -> d
-- prettyClosedEitherRule (s, cru) =
--     text ((show s) ++ ": ") <>
--     (prettyProtoRuleE ruE) $--$
--     (nest 2 $ prettyLoopBreakers (L.get rInfo ruAC) $-$ ppRuleAC)
--   where
--     ruAC = L.get cprRuleAC cru
--     ruE  = L.get cprRuleE cru
--     ppRuleAC
--       | isTrivialProtoVariantAC ruAC ruE = multiComment_ ["has exactly the trivial AC variant"]
--       | otherwise                        = multiComment $ prettyProtoRuleAC ruAC

-- | Pretty print an open theory.
prettyOpenTheory :: HighlightDocument d => OpenTheory -> d
prettyOpenTheory thy =
    prettyTheory (prettySignaturePureExcept funsyms)
                 (const emptyDoc) prettyOpenProtoRule prettyProof prettySapicElement thy
                 -- prettyIntrVariantsSection prettyOpenProtoRule prettyProof
                 where
                    funsyms = S.fromList $ map fst' $ theoryFunctionTypingInfos thy
                        -- function symbols that are printed by sapic printer already
                    fst' (a,_,_) = a

-- | Pretty print an open theory.
prettyOpenDiffTheory :: HighlightDocument d => OpenDiffTheory -> d
prettyOpenDiffTheory =
    prettyDiffTheory prettySignaturePure
                 (const emptyDoc) prettyEitherRule prettyDiffProof prettyProof
                 -- prettyIntrVariantsSection prettyOpenProtoRule prettyProof

-- | Pretty print a translated Open Theory
prettyOpenTranslatedTheory :: HighlightDocument d => OpenTranslatedTheory -> d
prettyOpenTranslatedTheory =
    prettyTheory prettySignaturePure
                 (const emptyDoc) prettyOpenProtoRule prettyProof emptyString


-- | Pretty print a closed theory.
prettyClosedTheory :: HighlightDocument d => ClosedTheory -> d
prettyClosedTheory thy = if containsManualRuleVariants mergedRules
    then
      prettyTheory prettySignatureWithMaude
                       ppInjectiveFactInsts
                       -- (prettyIntrVariantsSection . intruderRules . L.get crcRules)
                       prettyOpenProtoRuleAsClosedRule
                       prettyIncrementalProof
                       emptyString
                       thy'
    else
      prettyTheory prettySignatureWithMaude
               ppInjectiveFactInsts
               -- (prettyIntrVariantsSection . intruderRules . L.get crcRules)
               prettyClosedProtoRule
               prettyIncrementalProof
               emptyString
               thy
  where
    items = L.get thyItems thy
    mergedRules = mergeOpenProtoRules $ map (mapTheoryItem openProtoRule id) items
    thy' :: Theory SignatureWithMaude ClosedRuleCache OpenProtoRule IncrementalProof ()
    thy' = Theory {_thyName=(L.get thyName thy)
            ,_thyHeuristic=(L.get thyHeuristic thy)
            ,_thySignature=(L.get thySignature thy)
            ,_thyCache=(L.get thyCache thy)
            ,_thyItems = mergedRules
            ,_thyOptions =(L.get thyOptions thy)}
    ppInjectiveFactInsts crc =
        case S.toList $ L.get crcInjectiveFactInsts crc of
            []   -> emptyDoc
            tags -> multiComment $ sep
                      [ text "looping facts with injective instances:"
                      , nest 2 $ fsepList (text . showFactTagArity) tags ]

-- | Pretty print a closed diff theory.
prettyClosedDiffTheory :: HighlightDocument d => ClosedDiffTheory -> d
prettyClosedDiffTheory thy = if containsManualRuleVariantsDiff mergedRules
    then
      prettyDiffTheory prettySignatureWithMaude
                 ppInjectiveFactInsts
                 -- (prettyIntrVariantsSection . intruderRules . L.get crcRules)
                 (\_ -> emptyDoc) --prettyClosedEitherRule
                 prettyIncrementalDiffProof
                 prettyIncrementalProof
                 thy'
    else
        prettyDiffTheory prettySignatureWithMaude
                   ppInjectiveFactInsts
                   -- (prettyIntrVariantsSection . intruderRules . L.get crcRules)
                   (\_ -> emptyDoc) --prettyClosedEitherRule
                   prettyIncrementalDiffProof
                   prettyIncrementalProof
                   thy
  where
    items = L.get diffThyItems thy
    mergedRules = mergeLeftRightRulesDiff $ mergeOpenProtoRulesDiff $
       map (mapDiffTheoryItem id (\(x, y) -> (x, (openProtoRule y))) id id) items
    thy' :: DiffTheory SignatureWithMaude ClosedRuleCache DiffProtoRule OpenProtoRule IncrementalDiffProof IncrementalProof
    thy' = DiffTheory {_diffThyName=(L.get diffThyName thy)
            ,_diffThyHeuristic=(L.get diffThyHeuristic thy)
            ,_diffThySignature=(L.get diffThySignature thy)
            ,_diffThyCacheLeft=(L.get diffThyCacheLeft thy)
            ,_diffThyCacheRight=(L.get diffThyCacheRight thy)
            ,_diffThyDiffCacheLeft=(L.get diffThyDiffCacheLeft thy)
            ,_diffThyDiffCacheRight=(L.get diffThyDiffCacheRight thy)
            ,_diffThyItems = mergedRules}
    ppInjectiveFactInsts crc =
        case S.toList $ L.get crcInjectiveFactInsts crc of
            []   -> emptyDoc
            tags -> multiComment $ sep
                      [ text "looping facts with injective instances:"
                      , nest 2 $ fsepList (text . showFactTagArity) tags ]

prettyClosedSummary :: Document d => ClosedTheory -> d
prettyClosedSummary thy =
    vcat lemmaSummaries
  where
    lemmaSummaries = do
        LemmaItem lem  <- L.get thyItems thy
        -- Note that here we are relying on the invariant that all proof steps
        -- with a 'Just' annotation follow from the application of
        -- 'execProofMethod' to their parent and are valid in the sense that
        -- the application of 'execProofMethod' to their method and constraint
        -- system is guaranteed to succeed.
        --
        -- This is guaranteed initially by 'closeTheory' and is (must be)
        -- maintained by the provers being applied to the theory using
        -- 'modifyLemmaProof' or 'proveTheory'. Note that we could check the
        -- proof right before computing its status. This is however quite
        -- expensive, as it requires recomputing all intermediate constraint
        -- systems.
        --
        -- TODO: The whole consruction seems a bit hacky. Think of a more
        -- principled constrution with better correctness guarantees.
        let (status, Sum siz) = foldProof proofStepSummary $ L.get lProof lem
            quantifier = (toSystemTraceQuantifier $ L.get lTraceQuantifier lem)
            analysisType = parens $ prettyTraceQuantifier $ L.get lTraceQuantifier lem
        return $ text (L.get lName lem) <-> analysisType <> colon <->
                 text (showProofStatus quantifier status) <->
                 parens (integer siz <-> text "steps")

    proofStepSummary = proofStepStatus &&& const (Sum (1::Integer))

prettyClosedDiffSummary :: Document d => ClosedDiffTheory -> d
prettyClosedDiffSummary thy =
    (vcat lemmaSummaries) $$ (vcat diffLemmaSummaries)
  where
    lemmaSummaries = do
        EitherLemmaItem (s, lem)  <- L.get diffThyItems thy
        -- Note that here we are relying on the invariant that all proof steps
        -- with a 'Just' annotation follow from the application of
        -- 'execProofMethod' to their parent and are valid in the sense that
        -- the application of 'execProofMethod' to their method and constraint
        -- system is guaranteed to succeed.
        --
        -- This is guaranteed initially by 'closeTheory' and is (must be)
        -- maintained by the provers being applied to the theory using
        -- 'modifyLemmaProof' or 'proveTheory'. Note that we could check the
        -- proof right before computing its status. This is however quite
        -- expensive, as it requires recomputing all intermediate constraint
        -- systems.
        --
        -- TODO: The whole consruction seems a bit hacky. Think of a more
        -- principled constrution with better correctness guarantees.
        let (status, Sum siz) = foldProof proofStepSummary $ L.get lProof lem
            quantifier = (toSystemTraceQuantifier $ L.get lTraceQuantifier lem)
            analysisType = parens $ prettyTraceQuantifier $ L.get lTraceQuantifier lem
        return $ text (show s) <-> text ": " <-> text (L.get lName lem) <-> analysisType <> colon <->
                 text (showProofStatus quantifier status) <->
                 parens (integer siz <-> text "steps")

    diffLemmaSummaries = do
        DiffLemmaItem (lem)  <- L.get diffThyItems thy
        -- Note that here we are relying on the invariant that all proof steps
        -- with a 'Just' annotation follow from the application of
        -- 'execProofMethod' to their parent and are valid in the sense that
        -- the application of 'execProofMethod' to their method and constraint
        -- system is guaranteed to succeed.
        --
        -- This is guaranteed initially by 'closeTheory' and is (must be)
        -- maintained by the provers being applied to the theory using
        -- 'modifyLemmaProof' or 'proveTheory'. Note that we could check the
        -- proof right before computing its status. This is however quite
        -- expensive, as it requires recomputing all intermediate constraint
        -- systems.
        --
        -- TODO: The whole consruction seems a bit hacky. Think of a more
        -- principled constrution with better correctness guarantees.
        let (status, Sum siz) = foldDiffProof diffProofStepSummary $ L.get lDiffProof lem
        return $ text "DiffLemma: " <-> text (L.get lDiffName lem) <-> colon <->
                 text (showDiffProofStatus status) <->
                 parens (integer siz <-> text "steps")

    proofStepSummary = proofStepStatus &&& const (Sum (1::Integer))
    diffProofStepSummary = diffProofStepStatus &&& const (Sum (1::Integer))

-- | Pretty print a 'TraceQuantifier'.
prettyTraceQuantifier :: Document d => TraceQuantifier -> d
prettyTraceQuantifier ExistsTrace = text "exists-trace"
prettyTraceQuantifier AllTraces   = text "all-traces"

-- FIXME: Sort instances into the right files<|MERGE_RESOLUTION|>--- conflicted
+++ resolved
@@ -255,12 +255,8 @@
 import           Data.Binary
 import           Data.List
 import           Data.Maybe
-<<<<<<< HEAD
-import           Data.Monoid                         (Sum (..))
-=======
 import           Data.Either
 import           Data.Monoid                         (Sum(..))
->>>>>>> 0789dc2d
 import qualified Data.Set                            as S
 
 import           Control.Basics
