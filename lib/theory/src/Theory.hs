--- conflicted
+++ resolved
@@ -1052,8 +1052,6 @@
     guard (isNothing $ lookupLemma (L.get lName l) thy)
     return $ modify thyItems (++ [LemmaItem l]) thy
 
-<<<<<<< HEAD
-=======
 -- | Add an auto-generated sources lemma if possible
 addAutoSourcesLemmaDiff :: MaudeHandle
                         -> String
@@ -1275,7 +1273,6 @@
         -- add all cases (identified by rule name and input variable position) to the list of treated cases
         addCases matches d = d ++ map (\(r, _, _, p, _) -> (r, p)) matches
 
->>>>>>> 5d748534
 -- | Add a new process expression.  since expression (and not definitions)
 -- could appear several times, checking for doubled occurrence isn't necessary
 addProcess :: Process -> Theory sig c r p SapicElement -> Theory sig c r p SapicElement
