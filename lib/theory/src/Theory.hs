--- conflicted
+++ resolved
@@ -45,21 +45,19 @@
   , module Theory.Syntactic.Predicate
   , addPredicate
 
-<<<<<<< HEAD
   -- * Export blocks
   , ExportInfo(..)
   , addExportInfo
   , lookupExportInfo
   , eTag
   , eText
-=======
+
   -- * Case Tests
   , CaseTest(..)
   , cName
   , cFormula
   , caseTestToPredicate
   , defineCaseTests
->>>>>>> 49b202c1
 
   -- * Lemmas
   , LemmaAttribute(..)
@@ -118,16 +116,13 @@
   , theoryCaseTests
   , theoryRestrictions
   , theoryProcesses
-<<<<<<< HEAD
   , theoryProcessDefs
   , theoryFunctionTypingInfos
   , theoryBuiltins
   , theoryEquivLemmas
   , theoryDiffEquivLemmas
   , theoryPredicates
-=======
   , theoryAccLemmas
->>>>>>> 49b202c1
   , diffTheoryRestrictions
   , diffTheorySideRestrictions
   , addRestriction
@@ -268,7 +263,6 @@
   ) where
 
 import ClosedTheory
-<<<<<<< HEAD
 import Items.ExportInfo
 import OpenTheory
 import Pretty
@@ -277,8 +271,4 @@
 import Theory.Proof
 import Theory.Syntactic.Predicate
 import TheoryObject
-import Prelude hiding (id, (.))
-=======
-import Prover
-import Pretty
->>>>>>> 49b202c1
+import Prelude hiding (id, (.))