--- conflicted
+++ resolved
@@ -184,16 +184,10 @@
 import           GHC.Generics                        (Generic)
 
 import           Data.Binary
-<<<<<<< HEAD
--- import           Data.Data
-=======
->>>>>>> 4f27b23a
--- import           Data.Foldable                       (Foldable, foldMap)
 import           Data.List
 import           Data.Maybe
 import           Data.Monoid                         (Sum(..))
 import qualified Data.Set                            as S
--- import           Data.Traversable                    (Traversable, traverse)
 
 import           Control.Basics
 import           Control.Category
@@ -312,11 +306,7 @@
                               else 0) subterm constant) prems concs acts)
         where
            runMaude = (`runReader` hnd)
-<<<<<<< HEAD
-closeIntrRule _   ir                                            = ir
-=======
 closeIntrRule _ ir  = ir
->>>>>>> 4f27b23a
 
 
 -- | Close a rule cache. Hower, note that the
