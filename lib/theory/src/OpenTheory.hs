--- conflicted
+++ resolved
@@ -42,28 +42,10 @@
           ,_thyItems = newThyItems
           ,_thyOptions =(L.get thyOptions thy)}
     where
-<<<<<<< HEAD
-      newThyItems = map removeSapicElement $ L.get thyItems thy
-      removeSapicElement :: TheoryItem r p SapicElement -> TheoryItem r p ()
-      removeSapicElement (SapicItem _) = SapicItem ()
-      removeSapicElement (RuleItem r) = RuleItem r
-      removeSapicElement (LemmaItem l) = LemmaItem l
-      removeSapicElement (RestrictionItem rl) = RestrictionItem rl
-      removeSapicElement (TextItem t) = TextItem t
-      removeSapicElement (PredicateItem predi) = PredicateItem predi
-=======
-      newThyItems = map removeTranslationElement (filter isNoTranslationItem (L.get thyItems thy))
+      newThyItems = map removeTranslationElement (L.get thyItems thy)
       removeTranslationElement :: TheoryItem r p TranslationElement -> TheoryItem r p ()
       removeTranslationElement (TranslationItem _) = TranslationItem ()
-      removeTranslationElement (RuleItem r) = RuleItem r
-      removeTranslationElement (LemmaItem l) = LemmaItem l
-      removeTranslationElement (RestrictionItem rl) = RestrictionItem rl
-      removeTranslationElement (TextItem t) = TextItem t
-      removeTranslationElement (PredicateItem predi) = PredicateItem predi
-      isNoTranslationItem (TranslationItem _) = False
-      isNoTranslationItem _             = True
->>>>>>> 49b202c1
-
+      removeTranslationElement i = i
 
 --open translated theory again
 openTranslatedTheory :: OpenTranslatedTheory -> OpenTheory
@@ -714,15 +696,9 @@
 
 -- | Pretty print an open theory.
 prettyOpenTheory :: HighlightDocument d => OpenTheory -> d
-<<<<<<< HEAD
 prettyOpenTheory thy =
     prettyTheory (prettySignaturePureExcept funsyms)
-                 (const emptyDoc) prettyOpenProtoRule prettyProof prettySapicElement thy
-=======
-prettyOpenTheory =
-    prettyTheoryWithSapic prettySignaturePure
-                 (const emptyDoc) prettyOpenProtoRule prettyProof prettyTranslationElement
->>>>>>> 49b202c1
+                 (const emptyDoc) prettyOpenProtoRule prettyProof prettyTranslationElement thy
                  -- prettyIntrVariantsSection prettyOpenProtoRule prettyProof
                  where
                     funsyms = S.fromList $ map fst' $ theoryFunctionTypingInfos thy
