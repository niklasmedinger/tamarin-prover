--- conflicted
+++ resolved
@@ -1,12 +1,11 @@
-{-# LANGUAGE DeriveDataTypeable #-}
-{-# LANGUAGE StandaloneDeriving #-}
-{-# LANGUAGE TemplateHaskell #-}
-{-# LANGUAGE DeriveGeneric        #-}
-{-# LANGUAGE DeriveTraversable       #-}
-{-# LANGUAGE DeriveAnyClass       #-}
-{-# LANGUAGE PatternGuards       #-}
-{-# LANGUAGE FlexibleInstances       #-}
-{-# LANGUAGE MultiParamTypeClasses       #-}
+{-# LANGUAGE DeriveAnyClass        #-}
+{-# LANGUAGE DeriveDataTypeable    #-}
+{-# LANGUAGE DeriveGeneric         #-}
+{-# LANGUAGE DeriveTraversable     #-}
+{-# LANGUAGE FlexibleInstances     #-}
+{-# LANGUAGE MultiParamTypeClasses #-}
+{-# LANGUAGE PatternGuards         #-}
+{-# LANGUAGE StandaloneDeriving    #-}
 -- |
 -- Copyright   : (c) 2019 Robert Künnemann
 -- License     : GPL v3 (see LICENSE)
@@ -16,6 +15,7 @@
 --
 -- Data types for SAPIC processes in theories
 module Theory.Sapic (
+    -- types 
     Process
     , ProcessCombinator(..)
     , AnProcess(..)
@@ -25,20 +25,29 @@
     , SapicLVar(..)
     , SapicTerm
     , SapicLNFact
+    , SapicFormula
+    -- converters
+    , toLVar
+    , toLNTerm
+    , toLNFact
+    , toLFormula
+    -- utitlities 
     , paddAnn
     , applyProcess
     , pfoldMap
     , ProcessPosition
     , lhsP
     , rhsP
+    , descendant
+    -- pretty printing
     , prettySapic'
     , prettySapicAction'
     , prettySapicComb
     , prettySapicTopLevel'
     , prettyPosition
+    -- exception type for lets
     , LetExceptions (..)
     , prettyLetExceptions
-    , descendant
 ) where
 
 import Data.Binary
@@ -47,6 +56,7 @@
 import GHC.Generics (Generic)
 import Control.Parallel.Strategies
 import Theory.Model.Fact
+import Theory.Model.Atom
 import Theory.Model.Formula
 import Term.LTerm
 import Term.Substitution
@@ -62,6 +72,7 @@
 type LNTTerm = VTerm Name SapicLVar
 type SapicTerm = LNTTerm
 type SapicLNFact = Fact SapicTerm
+type SapicFormula = ProtoFormula SyntacticSugar (String, LSort) Name SapicLVar
 
 defaultSapicType :: String
 defaultSapicType = "bitstring"
@@ -70,7 +81,33 @@
 type SapicSubst = Subst Name SapicLVar
 
 instance Show SapicLVar where
-    show (SapicLVar v t) = show  v ++ ":" ++ id t
+    show (SapicLVar v t) = show  v ++ ":" ++ t
+
+instance Hinted SapicLVar where
+    hint (SapicLVar v _) = hint v
+
+-- conversion function
+toLVar:: SapicLVar -> LVar
+toLVar = slvar
+
+toLNTerm:: SapicTerm -> LNTerm 
+toLNTerm = fmap f 
+    where 
+        f (Con c) = Con c
+        f (Var v) = Var $ toLVar v
+
+toLNFact:: SapicLNFact -> LNFact 
+toLNFact = fmap toLNTerm
+
+-- toLFormua:: SapicFormula -> LFormula
+toLFormula:: (Functor syn) => ProtoFormula syn (String, LSort) c SapicLVar -> ProtoFormula syn (String, LSort) c LVar
+toLFormula = mapAtoms f
+    where f _ = fmap $ fmap $ fmap $ fmap toLVar 
+
+deriving instance Show SapicFormula
+deriving instance Eq SapicFormula
+deriving instance Ord SapicFormula
+deriving instance Data SapicFormula
     
 -- | Actions are parts of the process that maybe connected with ";"
 data SapicAction = 
@@ -82,23 +119,13 @@
                  | Delete SapicTerm 
                  | Lock SapicTerm 
                  | Unlock SapicTerm 
-<<<<<<< HEAD
                  | Event SapicLNFact 
-                 | MSR ([SapicLNFact], [SapicLNFact], [SapicLNFact])
+                 | MSR ([SapicLNFact], [SapicLNFact], [SapicLNFact], [SapicFormula])
         deriving( Show, Eq, Ord, Generic, NFData, Binary, Data )
 
 -- | When the process tree splits, it is connected with one of these connectives
-data ProcessCombinator = Parallel | NDC | Cond SapicLNFact 
+data ProcessCombinator = Parallel | NDC | Cond SapicFormula 
         | CondEq SapicTerm SapicTerm | Lookup SapicTerm SapicLVar
-=======
-                 | Event LNFact 
-                 | MSR ([LNFact], [LNFact], [LNFact], [SyntacticLNFormula])
-        deriving( Show, Eq, Ord, Generic, NFData, Binary, Data )
-
--- | When the process tree splits, it is connected with one of these connectives
-data ProcessCombinator = Parallel | NDC | Cond SyntacticLNFormula
-        | CondEq SapicTerm SapicTerm | Lookup SapicTerm LVar
->>>>>>> 0811880d
     deriving (Generic, NFData, Binary, Show, Eq, Data, Ord )
 
 -- | The process tree is terminated with null processes, and either splits
@@ -162,7 +189,7 @@
         | (Lock t) <- ac       = Lock (apply subst t)
         | (Unlock t) <- ac     = Unlock (apply subst t)
         | (Event f) <- ac      = Event (apply subst f)
-        | (MSR (l,a,r,rest)) <- ac  = MSR (apply subst (l,a,r,rest))
+        | (MSR (l,a,r,rest)) <- ac  = MSR $ apply subst (l,a,r,rest)
         | Rep <- ac            = Rep
 
 applySapicActionError :: MonadThrow m =>
@@ -255,16 +282,20 @@
 prettySapicTerm :: Document d => SapicTerm -> d
 prettySapicTerm = prettyTerm (text . show)
 
-prettySapicFact :: Fact SapicTerm -> Doc
+prettySapicFact :: Document d => Fact SapicTerm -> d
 prettySapicFact = prettyFact prettySapicTerm 
+
+prettySyntacticSapicFormula :: HighlightDocument d => ProtoFormula SyntacticSugar (String, LSort) Name SapicLVar -> d
+prettySyntacticSapicFormula = prettySyntacticLNFormula . toLFormula
+
+    
 
 -- | Printer for SAPIC actions. 
 -- Note: Need to give the pretty printer for rules as a parameter as otherwise
 -- we would have circular dependencies.
 -- Instantiated in Theory.Sapic.Print later
 prettySapicAction' :: 
-<<<<<<< HEAD
-                   ( [SapicLNFact] -> [SapicLNFact] -> [SapicLNFact] -> String)
+                   ( [SapicLNFact] -> [SapicLNFact] -> [SapicLNFact] -> [SapicFormula] -> String)
                     -> SapicAction  -> String
 prettySapicAction' _ (New n) = "new "++ show n
 prettySapicAction' _ Rep  = "!"
@@ -277,32 +308,12 @@
 prettySapicAction' _ (Lock t )  = "lock " ++ render (prettySapicTerm t)
 prettySapicAction' _ (Unlock t )  = "unlock " ++ render (prettySapicTerm t)
 prettySapicAction' _ (Event a )  = "event " ++ render (prettySapicFact a)
-prettySapicAction' prettyRule' (MSR (p,a,c)) = prettyRule' p a c
-=======
-                   ( [LNFact] -> [LNFact] -> [LNFact] -> [SyntacticLNFormula] -> String)
-                    -> SapicAction  -> String
-prettySapicAction' _ (New n) = "new "++ show n
-prettySapicAction' _ Rep  = "!"
-prettySapicAction' _ (ChIn (Just t1) t2 )  = "in(" ++ render (prettyLNTerm t1) ++ "," ++ render ( prettyLNTerm t2) ++ ")"
-prettySapicAction' _ (ChIn Nothing t2 )  = "in(" ++ render (prettyLNTerm t2) ++ ")"
-prettySapicAction' _ (ChOut (Just t1) t2 )  = "out(" ++ render (prettyLNTerm t1) ++ "," ++ render (prettyLNTerm t2) ++ ")"
-prettySapicAction' _ (ChOut Nothing t2 )  = "out(" ++ render (prettyLNTerm t2) ++ ")"
-prettySapicAction' _ (Insert t1 t2)  = "insert " ++ render (prettyLNTerm t1) ++ "," ++ render (prettyLNTerm t2)
-prettySapicAction' _ (Delete t )  = "delete " ++ render (prettyLNTerm t)
-prettySapicAction' _ (Lock t )  = "lock " ++ render (prettyLNTerm t)
-prettySapicAction' _ (Unlock t )  = "unlock " ++ render (prettyLNTerm t)
-prettySapicAction' _ (Event a )  = "event " ++ render (prettyLNFact a)
 prettySapicAction' prettyRule' (MSR (p,a,c,r)) = prettyRule' p a c r
->>>>>>> 0811880d
 
 prettySapicComb :: ProcessCombinator -> [Char]
 prettySapicComb Parallel = "|"
 prettySapicComb NDC = "+"
-<<<<<<< HEAD
-prettySapicComb (Cond a) = "if "++ render (prettySapicFact a)
-=======
-prettySapicComb (Cond a) = "if "++ render (prettySyntacticLNFormula a)
->>>>>>> 0811880d
+prettySapicComb (Cond a) = "if "++ render (prettySyntacticSapicFormula a)
 prettySapicComb (CondEq t t') = "if "++ p t ++ "=" ++ p t'
                                     where p = render . prettySapicTerm
 prettySapicComb (Lookup t v) = "lookup "++ p t ++ " as " ++ show v
@@ -312,23 +323,15 @@
 -- TODO At the moment, the process structure is not used to properly print how
 -- elements are associated.
 -- Should do it, but then we cannot use pfoldMap anymore.
-<<<<<<< HEAD
-prettySapic' :: ([SapicLNFact] -> [SapicLNFact] -> [SapicLNFact] -> String) -> AnProcess ann -> String
-=======
-prettySapic' :: ([LNFact] -> [LNFact] -> [LNFact] -> [SyntacticLNFormula] -> String) -> AnProcess ann -> String
->>>>>>> 0811880d
-prettySapic' prettyRule = pfoldMap f 
+prettySapic' :: ([SapicLNFact] -> [SapicLNFact] -> [SapicLNFact] -> [SapicFormula] -> String) -> AnProcess ann -> String
+prettySapic' prettyRuleRestr = pfoldMap f 
     where f (ProcessNull _) = "0"
           f (ProcessComb c _ _ _)  = prettySapicComb c 
-          f (ProcessAction Rep _ _)  = prettySapicAction' prettyRule Rep 
-          f (ProcessAction a _ _)  = prettySapicAction' prettyRule a ++ ";"
+          f (ProcessAction Rep _ _)  = prettySapicAction' prettyRuleRestr Rep 
+          f (ProcessAction a _ _)  = prettySapicAction' prettyRuleRestr a ++ ";"
 
 -- | Printer for the top-level process, used, e.g., for rule names.
-<<<<<<< HEAD
-prettySapicTopLevel' :: ([SapicLNFact] -> [SapicLNFact] -> [SapicLNFact] -> String) -> AnProcess ann -> String
-=======
-prettySapicTopLevel' :: ([LNFact] -> [LNFact] -> [LNFact] -> [SyntacticLNFormula] -> String) -> AnProcess ann -> String
->>>>>>> 0811880d
+prettySapicTopLevel' :: ([SapicLNFact] -> [SapicLNFact] -> [SapicLNFact] -> [SapicFormula] -> String) -> AnProcess ann -> String
 prettySapicTopLevel' _ (ProcessNull _) = "0"
 prettySapicTopLevel' _ (ProcessComb c _ _ _)  = prettySapicComb c 
 prettySapicTopLevel' prettyRuleRestr (ProcessAction Rep _ _)  = prettySapicAction' prettyRuleRestr Rep 
