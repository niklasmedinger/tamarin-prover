-- |
-- Copyright   : (c) 2019 Robert Künnemann
-- License     : GPL v3 (see LICENSE)
--
-- Maintainer  : Robert Künnemann <robert@kunnemann.de>
-- Portability : GHC only
--
-- Printers for processes.
module Theory.Sapic.Print (
    Process
    , ProcessCombinator(..)
    , AnProcess(..)
    , SapicAction(..)
    , SapicTerm
    , paddAnn
    , pfoldMap
    , prettySapic
    , prettySapicAction
    , prettySapicComb
    , prettySapicTopLevel
    , ProcessPosition
    , prettyPosition
) where

-- import           Data.Binary
-- import           GHC.Generics                (Generic)
-- import           Control.Parallel.Strategies
-- import           Data.Foldable
import           Theory.Model.Fact
import           Theory.Model.Rule
import           Theory.Model.Formula
import           Theory.Sapic
import           Term.LTerm
import           Theory.Text.Pretty


<<<<<<< HEAD
rulePrinter :: Show l => [Fact (Term l)] -> [Fact (Term l)] -> [Fact (Term l)] -> String
rulePrinter l a r = render $ prettyRuleShow l a r
=======
rulePrinter :: [LNFact] -> [LNFact] -> [LNFact] -> [SyntacticLNFormula] -> String
rulePrinter l a r res = render $ prettyRuleRestr l a r res
>>>>>>> 0811880d

-- | Instantiate printers with rulePrinter from Theory.Text.Pretty
prettySapicAction :: SapicAction -> String
prettySapicAction = prettySapicAction' rulePrinter

prettySapic :: AnProcess ann -> String
prettySapic = prettySapic' rulePrinter

prettySapicTopLevel :: AnProcess ann -> String
prettySapicTopLevel = prettySapicTopLevel' rulePrinter<|MERGE_RESOLUTION|>--- conflicted
+++ resolved
@@ -22,10 +22,6 @@
     , prettyPosition
 ) where
 
--- import           Data.Binary
--- import           GHC.Generics                (Generic)
--- import           Control.Parallel.Strategies
--- import           Data.Foldable
 import           Theory.Model.Fact
 import           Theory.Model.Rule
 import           Theory.Model.Formula
@@ -33,14 +29,20 @@
 import           Term.LTerm
 import           Theory.Text.Pretty
 
-
-<<<<<<< HEAD
-rulePrinter :: Show l => [Fact (Term l)] -> [Fact (Term l)] -> [Fact (Term l)] -> String
-rulePrinter l a r = render $ prettyRuleShow l a r
-=======
-rulePrinter :: [LNFact] -> [LNFact] -> [LNFact] -> [SyntacticLNFormula] -> String
-rulePrinter l a r res = render $ prettyRuleRestr l a r res
->>>>>>> 0811880d
+-- | pretty-print rules using a generic fact pretty-printer (based on show)
+-- rulePrinter :: Show a =>
+--              [Fact (Term a)]
+--              -> [Fact (Term a)] -> [Fact (Term a)] -> [b] -> String
+rulePrinter :: Show a =>
+               [Fact (Term a)]
+               -> [Fact (Term a)]
+               -> [Fact (Term a)]
+               -> [SapicFormula]
+               -> String
+rulePrinter l a r res = render $ prettyRuleRestrGen ppFact ppRes l a r res 
+    where
+        ppFact = prettyFact $ prettyTerm $ text . show
+        ppRes  = prettySyntacticLNFormula . toLFormula 
 
 -- | Instantiate printers with rulePrinter from Theory.Text.Pretty
 prettySapicAction :: SapicAction -> String
