--- conflicted
+++ resolved
@@ -4,12 +4,8 @@
 -- {-# LANGUAGE StandaloneDeriving   #-}
 {-# LANGUAGE TemplateHaskell       #-}
 -- {-# LANGUAGE TupleSections        #-}
-<<<<<<< HEAD
-{-# LANGUAGE DeriveAnyClass        #-}
-{-# LANGUAGE DeriveGeneric         #-}
 {-# LANGUAGE MultiParamTypeClasses #-}
 {-# LANGUAGE TypeSynonymInstances  #-}
-=======
 {-# LANGUAGE TypeSynonymInstances #-}
 {-# LANGUAGE ViewPatterns         #-}
 {-# LANGUAGE DeriveGeneric        #-}
@@ -17,7 +13,6 @@
 {-# LANGUAGE DeriveFoldable       #-}
 {-# LANGUAGE DeriveTraversable    #-}
 {-# LANGUAGE DeriveFunctor        #-}
->>>>>>> 0811880d
 -- {-# OPTIONS_GHC -fno-warn-orphans #-}
 -- {-# OPTIONS_GHC -fno-warn-incomplete-patterns #-}
   -- spurious warnings for view patterns
@@ -97,7 +92,7 @@
             deriving( Eq, Ord, Show, Data, Typeable, Generic, NFData, Binary
                         , Foldable, Traversable, Functor )
 
-instance Apply (Unit2 t) where apply _ _ = Unit2
+instance Apply t' (Unit2 t) where apply _ _ = Unit2
 
 -- | @Atom@s are the atoms of trace formulas parametrized over arbitrary
 -- terms, excluding syntactic sugar
@@ -116,9 +111,7 @@
 -- | Atoms built over 'BLTerm's.
 type BLAtom = Atom BLTerm
 
-type SyntacticLNAtom = SyntacticAtom LNTerm
 type SyntacticNAtom v = SyntacticAtom (VTerm Name v)
-type SyntacticBLAtom = SyntacticAtom BLTerm
 
 
 -- Instances
@@ -147,10 +140,14 @@
     traverse f (Last i)        = Last <$> f i
     traverse f (Syntactic s)       = Syntactic <$> traverse f s
 
-instance Apply (SyntacticSugar LNTerm) where
+instance (IsConst c, IsVar v) 
+        => Apply (Subst c v) (SyntacticSugar (VTerm c v))
+    where
     apply subst (Pred fa) = Pred $ apply subst fa
 
-instance Apply (SyntacticSugar BLTerm) where
+instance (IsConst c, IsVar v) 
+        => Apply (Subst c v) (SyntacticSugar (VTerm c (BVar v)))
+    where
     apply subst (Pred fa) = Pred $ apply subst fa
 
 instance HasFrees t => HasFrees (Atom t) where
@@ -172,19 +169,15 @@
     apply subst (Last i)          = Last (apply subst i)
     apply subst (Syntactic fa)         = Syntactic (apply subst fa)
 
-instance Apply SyntacticLNAtom where
+instance (IsConst c, IsVar v) =>
+        Apply (Subst c v) (SyntacticAtom (VTerm c (BVar v))) 
+    where
     apply subst (Action i fact)   = Action (apply subst i) (apply subst fact)
     apply subst (EqE l r)         = EqE (apply subst l) (apply subst r)
     apply subst (Less i j)        = Less (apply subst i) (apply subst j)
     apply subst (Last i)          = Last (apply subst i)
     apply subst (Syntactic fa)         = Syntactic (apply subst fa)
 
-instance Apply SyntacticBLAtom where
-    apply subst (Action i fact)   = Action (apply subst i) (apply subst fact)
-    apply subst (EqE l r)         = EqE (apply subst l) (apply subst r)
-    apply subst (Less i j)        = Less (apply subst i) (apply subst j)
-    apply subst (Last i)          = Last (apply subst i)
-    apply subst (Syntactic fa)         = Syntactic (apply subst fa)
 
 
 -- Queries
