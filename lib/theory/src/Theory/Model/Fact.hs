--- conflicted
+++ resolved
@@ -542,8 +542,7 @@
 
 -- | Pretty print a 'LFact'.
 prettyLNFact :: Document d => LNFact -> d
-<<<<<<< HEAD
-prettyLNFact fa = prettyFact prettyNTerm fa
+prettyLNFact = prettyFact prettyNTerm
 
 -- | Pretty print a 'NFact' with subscript tags.
 prettyNFactSubscript :: (Document d, Show v) => NFact v -> d
@@ -551,7 +550,4 @@
 
 -- | Pretty print a 'LFact' with subscript tags.
 prettyLNFactSubscript :: Document d => LNFact -> d
-prettyLNFactSubscript fa = prettyFactSubscript prettyNTermSubscript fa
-=======
-prettyLNFact = prettyFact prettyNTerm
->>>>>>> c78c7afd
+prettyLNFactSubscript fa = prettyFactSubscript prettyNTermSubscript fa