{-# LANGUAGE FlexibleInstances #-}
-- |
-- Copyright   : (c) 2010-2012 Simon Meier, Benedikt Schmidt
--               contributing in 2019: Robert Künnemann, Johannes Wocker
-- License     : GPL v3 (see LICENSE)
--
-- Maintainer  : Simon Meier <iridcode@gmail.com>
-- Portability : portable
--
-- Exceptions used in the parser

module Theory.Text.Parser.Exceptions(
      ParsingException(..)
    , liftMaybeToEx
    , liftEitherToEx
)
where

import           Prelude                    hiding (id, (.))
import           Data.Label
-- import           Data.Monoid                hiding (Last)
import qualified Control.Monad.Fail         as Fail
import qualified Control.Monad.Catch        as Catch
import           Text.PrettyPrint.Class     (render)
import           Term.Substitution
import           Theory

-- | Exception type for catching parsing errors
data ParsingException = UndefinedPredicate FactTag
                      | DuplicateItem OpenTheoryItem
                      | TryingToAddFreshRule

instance Show (ParsingException) where
    show (UndefinedPredicate facttag) = "undefined predicate "
                                         ++ showFactTagArity facttag
                                         -- ++ " in lemma: "
                                         -- ++ get lName lem
                                         -- ++ "."
    show (DuplicateItem (RuleItem ru)) = "duplicate rule: " ++ render (prettyRuleName $ get oprRuleE ru)
    show (DuplicateItem (LemmaItem lem)) =  "duplicate lemma: " ++ get lName lem
    show (DuplicateItem (RestrictionItem rstr)) =  "duplicate restriction: " ++ get rstrName rstr
    show (DuplicateItem (TextItem _)) =  undefined
    show (DuplicateItem (PredicateItem pr)) =  "duplicate predicate: " ++ render (prettyFact prettyLVar (get pFact pr))
<<<<<<< HEAD
    show (DuplicateItem (SapicItem (ProcessDefItem pDef))) =
=======
    show (DuplicateItem (TranslationItem (ProcessItem _))) =  undefined
    show (DuplicateItem (TranslationItem (ProcessDefItem pDef))) =
>>>>>>> 49b202c1
        "duplicate process: " ++ get pName pDef
    show (DuplicateItem (SapicItem (ProcessItem _))) = "duplicate process item"
    show (DuplicateItem (SapicItem (FunctionTypingInfo _)))   = "duplicate function typing info item"
    show (DuplicateItem (SapicItem (ExportInfoItem _))) = "duplicate exportinfo  item"
    show (DuplicateItem (SapicItem (SignatureBuiltin s))) = "duplicate BuiltIn signature: " ++ show s
    show (DuplicateItem (SapicItem (DiffEquivLemma _))) = "duplicate diff equiv lemma item"
    show (DuplicateItem (SapicItem (EquivLemma _ _))) = "duplicate equiv lemma item"    
    show TryingToAddFreshRule = "The fresh rule is implicitely contained in the theory and does not need to be added."

instance Catch.Exception ParsingException
instance Fail.MonadFail (Either ParsingException) where
  fail = Fail.fail


liftEitherToEx :: (Catch.MonadThrow m, Catch.Exception e) => (t -> e) -> Either t a -> m a
liftEitherToEx _ (Right r)     = return r
liftEitherToEx constr (Left l) = Catch.throwM $ constr l

liftMaybeToEx :: (Catch.MonadThrow m, Catch.Exception e) => e -> Maybe a -> m a
liftMaybeToEx _      (Just r) = return r
liftMaybeToEx constr Nothing  = Catch.throwM constr<|MERGE_RESOLUTION|>--- conflicted
+++ resolved
@@ -41,12 +41,9 @@
     show (DuplicateItem (RestrictionItem rstr)) =  "duplicate restriction: " ++ get rstrName rstr
     show (DuplicateItem (TextItem _)) =  undefined
     show (DuplicateItem (PredicateItem pr)) =  "duplicate predicate: " ++ render (prettyFact prettyLVar (get pFact pr))
-<<<<<<< HEAD
     show (DuplicateItem (SapicItem (ProcessDefItem pDef))) =
-=======
     show (DuplicateItem (TranslationItem (ProcessItem _))) =  undefined
     show (DuplicateItem (TranslationItem (ProcessDefItem pDef))) =
->>>>>>> 49b202c1
         "duplicate process: " ++ get pName pDef
     show (DuplicateItem (SapicItem (ProcessItem _))) = "duplicate process item"
     show (DuplicateItem (SapicItem (FunctionTypingInfo _)))   = "duplicate function typing info item"
