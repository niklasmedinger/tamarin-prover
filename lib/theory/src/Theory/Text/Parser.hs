{-# LANGUAGE FlexibleInstances          #-}
{-# LANGUAGE FlexibleContexts          #-}


{-# LANGUAGE PatternGuards          #-}
-- |
-- Copyright   : (c) 2010-2012 Simon Meier, Benedikt Schmidt
--               contributing in 2019: Robert Künnemann, Johannes Wocker
-- License     : GPL v3 (see LICENSE)
--
-- Maintainer  : Simon Meier <iridcode@gmail.com>
-- Portability : portable
--
-- Parsing protocol theories. See the MANUAL for a high-level description of
-- the syntax.
module Theory.Text.Parser (
    parseOpenTheory
  , parseOpenTheoryString
  , parseOpenDiffTheory
  , parseOpenDiffTheoryString
  , parseLemma
  , parseRestriction
  , parseIntruderRules
  , newVariables
  , liftedAddLemma
  , liftedAddProtoRule
  , liftedAddRestriction
  ) where

import           Prelude                    hiding (id, (.))

import qualified Data.ByteString            as B
import qualified Data.ByteString.Char8      as BC
import           Data.Char                  (isUpper, toUpper)
import           Data.Foldable              (asum)
import           Data.Label
import           Data.Either
import qualified Data.Map                   as M
-- import           Data.Monoid                hiding (Last)
import qualified Data.Set                   as S
import qualified Data.Text                  as T
import qualified Data.Text.Encoding         as TE
import           Data.Color
import           Data.Either
import           Data.Maybe

import qualified Extension.Data.Label                as L

import           Control.Applicative        hiding (empty, many, optional)
import           Control.Category
import           Control.Monad
import qualified Control.Monad.Fail         as Fail
import qualified Control.Monad.Catch        as Catch

import           Text.Parsec                hiding ((<|>))
import           Text.PrettyPrint.Class     (render)

-- import           System.Process

-- import qualified Extension.Data.Label       as L

import           Term.Substitution
import           Term.SubtermRule
import           Theory
import           Theory.Sapic
import           Theory.Text.Parser.Token

import           Debug.Trace

import           Data.Functor.Identity

------------------------------------------------------------------------------
-- ParseRestriction datatype and functions to parse diff restrictions
------------------------------------------------------------------------------

-- | A restriction describes a property that must hold for all traces.
-- | Restrictions are always used as lemmas in proofs.
data ParseRestriction = ParseRestriction
       { pRstrName       :: String
       , pRstrAttributes :: [RestrictionAttribute]
       , pRstrFormula    :: LNFormula
       }
       deriving( Eq, Ord, Show )


-- | True iff the restriction is a LHS restriction.
isLeftRestriction :: ParseRestriction -> Bool
isLeftRestriction rstr =
     LHSRestriction `elem` pRstrAttributes rstr

-- | True iff the restriction is a RHS restriction.
isRightRestriction :: ParseRestriction -> Bool
isRightRestriction rstr =
     RHSRestriction `elem` pRstrAttributes rstr

-- -- | True iff the restriction is a Both restriction.
-- isBothRestriction :: ParseRestriction -> Bool
-- isBothRestriction rstr =
--      (BothRestriction `elem` pRstrAttributes rstr)

-- | Converts ParseRestrictions to Restrictions
toRestriction :: ParseRestriction -> Restriction
toRestriction rstr = Restriction (pRstrName rstr) (pRstrFormula rstr)

------------------------------------------------------------------------------
-- Lexing and parsing theory files and proof methods
------------------------------------------------------------------------------

-- | Parse a security protocol theory file.
parseOpenTheory :: [String] -- ^ Defined flags
                -> FilePath
                -> IO OpenTheory
parseOpenTheory flags file = parseFile (theory flags) file

-- | Parse a security protocol theory file.
parseOpenDiffTheory :: [String] -- ^ Defined flags
                -> FilePath
                -> IO OpenDiffTheory
parseOpenDiffTheory flags = parseFile (diffTheory flags)


-- | Parse DH intruder rules.
parseIntruderRules
    :: MaudeSig -> String -> B.ByteString -> Either ParseError [IntrRuleAC]
parseIntruderRules msig ctxtDesc =
    parseString ctxtDesc (setState msig >> many intrRule)
  . T.unpack . TE.decodeUtf8

-- | Parse a security protocol theory from a string.
parseOpenTheoryString :: [String]  -- ^ Defined flags.
                      -> String -> Either ParseError OpenTheory
parseOpenTheoryString flags = parseString "<unknown source>" (theory flags)

-- | Parse a security protocol theory from a string.
parseOpenDiffTheoryString :: [String]  -- ^ Defined flags.
                      -> String -> Either ParseError OpenDiffTheory
parseOpenDiffTheoryString flags = parseString "<unknown source>" (diffTheory flags)

-- | Parse a lemma for an open theory from a string.
parseLemma :: String -> Either ParseError (SyntacticLemma ProofSkeleton)
parseLemma = parseString "<unknown source>" lemma

-- | Parse a lemma for an open theory from a string.
parseRestriction :: String -> Either ParseError SyntacticRestriction
parseRestriction = parseString "<unknown source>" restriction

------------------------------------------------------------------------------
-- Parsing Terms
------------------------------------------------------------------------------

-- | Parse an lit with logical variables.
llit :: Parser LNTerm
llit = asum [freshTerm <$> freshName, pubTerm <$> pubName, varTerm <$> msgvar]

-- | Parse an lit with logical variables without public names in single constants.
llitNoPub :: Parser LNTerm
llitNoPub = asum [freshTerm <$> freshName, varTerm <$> msgvar]

-- | Lookup the arity of a non-ac symbol. Fails with a sensible error message
-- if the operator is not known.
lookupArity :: String -> Parser (Int, Privacy)
lookupArity op = do
    maudeSig <- getState
    case lookup (BC.pack op) (S.toList (noEqFunSyms maudeSig) ++ [(emapSymString, (2,Public))]) of
        Nothing    -> fail $ "unknown operator `" ++ op ++ "'"
        Just (k,priv) -> return (k,priv)

-- | Parse an n-ary operator application for arbitrary n.
naryOpApp :: Ord l => Parser (Term l) -> Parser (Term l)
naryOpApp plit = do
    op <- identifier
    (k,priv) <- lookupArity op
    ts <- parens $ if k == 1
                     then return <$> tupleterm plit
                     else commaSep (msetterm plit)
    let k' = length ts
    when (k /= k') $
        fail $ "operator `" ++ op ++"' has arity " ++ show k ++
               ", but here it is used with arity " ++ show k'
    let app o = if BC.pack op == emapSymString then fAppC EMap else fAppNoEq o
    return $ app (BC.pack op, (k,priv)) ts

-- | Parse a binary operator written as @op{arg1}arg2@.
binaryAlgApp :: Ord l => Parser (Term l) -> Parser (Term l)
binaryAlgApp plit = do
    op <- identifier
    (k,priv) <- lookupArity op
    arg1 <- braced (tupleterm plit)
    arg2 <- term plit False
    when (k /= 2) $ fail
      "only operators of arity 2 can be written using the `op{t1}t2' notation"
    return $ fAppNoEq (BC.pack op, (2,priv)) [arg1, arg2]

diffOp :: Ord l => Bool -> Parser (Term l) -> Parser (Term l)
diffOp eqn plit = do
  ts <- symbol "diff" *> parens (commaSep (msetterm plit))
  when (2 /= length ts) $ fail
    "the diff operator requires exactly 2 arguments"
  diff <- enableDiff <$> getState
  when eqn $ fail $
    "diff operator not allowed in equations"
  when (not diff) $ fail $
    "diff operator found, but flag diff not set"
  let arg1 = head ts
  let arg2 = head (tail ts)
  return $ fAppDiff (arg1, arg2)

-- | Parse a term.
term :: Ord l => Parser (Term l) -> Bool -> Parser (Term l)
term plit eqn = asum
    [ pairing       <?> "pairs"
    , parens (msetterm plit)
    , symbol "1" *> pure fAppOne
    , application <?> "function application"
    , nullaryApp
    , plit
    ]
    <?> "term"
  where
    application = asum $ map (try . ($ plit)) [naryOpApp, binaryAlgApp, diffOp eqn]
    pairing = angled (tupleterm plit)
    nullaryApp = do
      maudeSig <- getState
      -- FIXME: This try should not be necessary.
      asum [ try (symbol (BC.unpack sym)) *> pure (fApp (NoEq (sym,(0,priv))) [])
           | NoEq (sym,(0,priv)) <- S.toList $ funSyms maudeSig ]

-- | A left-associative sequence of exponentations.
expterm :: Ord l => Parser (Term l) -> Parser (Term l)
expterm plit = chainl1 (term plit False) ((\a b -> fAppExp (a,b)) <$ opExp)

-- | A left-associative sequence of multiplications.
multterm :: Ord l => Parser (Term l) -> Parser (Term l)
multterm plit = do
    dh <- enableDH <$> getState
    if dh -- if DH is not enabled, do not accept 'multterm's and 'expterm's
        then chainl1 (expterm plit) ((\a b -> fAppAC Mult [a,b]) <$ opMult)
        else term plit False

-- | A left-associative sequence of xors.
xorterm :: Ord l => Parser (Term l) -> Parser (Term l)
xorterm plit = do
    xor <- enableXor <$> getState
    if xor -- if xor is not enabled, do not accept 'xorterms's
        then chainl1 (multterm plit) ((\a b -> fAppAC Xor [a,b]) <$ opXor)
        else multterm plit

-- | A left-associative sequence of multiset unions.
msetterm :: Ord l => Parser (Term l) -> Parser (Term l)
msetterm plit = do
    mset <- enableMSet <$> getState
    if mset -- if multiset is not enabled, do not accept 'msetterms's
        then chainl1 (xorterm plit) ((\a b -> fAppAC Union [a,b]) <$ opPlus)
        else xorterm plit

-- | A right-associative sequence of tuples.
tupleterm :: Ord l => Parser (Term l) -> Parser (Term l)
tupleterm plit = chainr1 (msetterm plit) ((\a b -> fAppPair (a,b)) <$ comma)

-- | Parse a fact annotation
factAnnotation :: Parser FactAnnotation
factAnnotation = asum
  [ opPlus  *> pure SolveFirst
  , opMinus *> pure SolveLast
  , symbol "no_precomp" *> pure NoSources
  ]

-- | Parse a fact that does not necessarily have a term in it.
fact' :: Parser t -> Parser (Fact t)
fact' pterm = try (
    do multi <- option Linear (opBang *> pure Persistent)
       i     <- identifier
       case i of
         []                -> fail "empty identifier"
         (c:_) | isUpper c -> return ()
               | otherwise -> fail "facts must start with upper-case letters"
       ts    <- parens (commaSep pterm)
       ann   <- option [] $ list factAnnotation
       mkProtoFact multi i (S.fromList ann) ts
    <?> "fact" )
  where
    singleTerm _ constr [t] = return $ constr t
    singleTerm f _      ts  = fail $ "fact '" ++ f ++ "' used with arity " ++
                                     show (length ts) ++ " instead of arity one"

    mkProtoFact multi f ann = case map toUpper f of
      "OUT" -> singleTerm f outFact
      "IN"  -> singleTerm f (inFactAnn ann)
      "KU"  -> singleTerm f kuFact
      "KD"  -> singleTerm f kdFact
      "DED" -> singleTerm f dedLogFact
      "FR"  -> singleTerm f freshFact
      _     -> return . protoFactAnn multi f ann

-- | Parse a fact.
fact :: Ord l => Parser (Term l) -> Parser (Fact (Term l))
fact plit = fact' (msetterm plit)

------------------------------------------------------------------------------
-- Parsing Rules
------------------------------------------------------------------------------

-- | Parse a "(modulo ..)" information.
modulo :: String -> Parser ()
modulo thy = parens $ symbol_ "modulo" *> symbol_ thy

moduloE, moduloAC :: Parser ()
moduloE  = modulo "E"
moduloAC = modulo "AC"

{- -- This has not been renamed from typing to source, as it is unclear.
-- | Parse a typing assertion modulo E.
typeAssertions :: Parser TypingE
typeAssertions = fmap TypingE $
    do try (symbols ["type", "assertions"])
       optional moduloE
       colon
       many1 ((,) <$> (try (msgvar <* colon))
                  <*> ( commaSep1 (try $ multterm llit) <|>
                        (opMinus *> pure [])
                      )
             )
    <|> pure []
-}

-- | Parse a 'RuleAttribute'.
ruleAttribute :: Parser RuleAttribute
ruleAttribute = asum
    [ symbol "colour=" *> (RuleColor <$> parseColor)
    , symbol "color="  *> (RuleColor <$> parseColor)
    ]
  where
    parseColor = do
        hc <- hexColor
        case hexToRGB hc of
            Just rgb  -> return rgb
            Nothing -> fail $ "Color code " ++ show hc ++ " could not be parsed to RGB"

-- | Parse RuleInfo
protoRuleInfo :: Parser ProtoRuleEInfo
protoRuleInfo = do
                _ <- symbol "rule"
                _ <- optional moduloE
                ident <- identifier
                att <- option [] $ list ruleAttribute
                _ <- colon
                return $ ProtoRuleEInfo (StandRule ident) att []

-- | Parse a protocol rule. For the special rules 'Reveal_fresh', 'Fresh',
-- 'Knows', and 'Learn' no rule is returned as the default theory already
-- contains them.
protoRule :: Parser ProtoRuleE
protoRule = do
    ri@(ProtoRuleEInfo (StandRule name ) _ _)  <- try protoRuleInfo
    when (name `elem` reservedRuleNames) $
        fail $ "cannot use reserved rule name '" ++ name ++ "'"
    subst <- option emptySubst letBlock
    (ps0,as0,cs0,rs0) <- genericRule
    let (ps,as,cs,rs) = apply subst (ps0,as0,cs0,rs0)
    return $ Rule (modify preRestriction (++ rs) ri) ps cs as (newVariables ps $ cs ++ as)

-- | Parse a let block with bottom-up application semantics.
letBlock :: Parser LNSubst
letBlock = toSubst <$> (symbol "let" *> many1 definition <* symbol "in")
  where
    toSubst = foldr1 compose . map (substFromList . return)
    definition = (,) <$> (sortedLVar [LSortMsg] <* equalSign) <*> msetterm llit

-- | Parse an intruder rule.
intrRule :: Parser IntrRuleAC
intrRule = do
    info <- try (symbol "rule" *> moduloAC *> intrInfo <* colon)
    (ps,as,cs,[]) <- genericRule -- intruder rules should not introduce restrictions.
    return $ Rule info ps cs as (newVariables ps cs)
  where
    intrInfo = do
        name     <- identifier
        limit    <- option 0 natural
-- FIXME: Parse whether we have a subterm rule or a constant rule
--        Currently we (wrongly) always assume that we have a subterm rule, this prohibits recomputing variants
        case name of
          'c':cname -> return $ ConstrRule (BC.pack cname)
          'd':dname -> return $ DestrRule (BC.pack dname) (fromIntegral limit) True False
          _         -> fail $ "invalid intruder rule name '" ++ name ++ "'"

embeddedRestriction :: Parser a -> Parser a
embeddedRestriction factParser = symbol "_restrict" *> parens factParser <?> "restriction"

factOrRestr ::  Parser (Either SyntacticLNFormula LNFact)
factOrRestr = Right <$> fact llit
              <|> Left <$> embeddedRestriction standardFormula

genericRule :: Parser ([LNFact], [LNFact], [LNFact], [SyntacticLNFormula]) --- lhs, actions, rhs, restrictions
genericRule = do
    lhs         <- list (fact llit)
    actsAndRsts <-
        (   (pure [] <* symbol "-->")
        <|> (symbol "--[" *> commaSep factOrRestr <* symbol "]->")
        )
    rhs <- list (fact llit)
    return (lhs, rights actsAndRsts, rhs, lefts actsAndRsts)

newVariables :: [LNFact] -> [LNFact] -> [LNTerm]
newVariables prems concs = map varTerm $ S.toList newvars
  where
    newvars = S.difference concvars premvars
    premvars = S.fromList $ concatMap getFactVariables prems
    concvars = S.fromList $ concatMap getFactVariables concs

{-
-- | Add facts to a rule.
addFacts :: String        -- ^ Command to be used: add_concs, add_prems
         -> Parser (String, [LNFact])
addFacts cmd =
    (,) <$> (symbol cmd *> identifier <* colon) <*> commaSep1 fact
-}

------------------------------------------------------------------------------
-- Parsing transfer notation
------------------------------------------------------------------------------

{-
-- | Parse an lit with strings for both constants as well as variables.
tlit :: Parser TTerm
tlit = asum
    [ constTerm <$> singleQuoted identifier
    , varTerm  <$> identifier
    ]

-- | Parse a single transfer.
transfer :: Parser Transfer
transfer = do
  tf <- (\l -> Transfer l Nothing Nothing) <$> identifier <* kw DOT
  (do right <- kw RIGHTARROW *> identifier <* colon
      desc <- transferDesc
      return $ tf { tfRecv = Just (desc right) }
   <|>
   do right <- kw LEFTARROW *> identifier <* colon
      descr <- transferDesc
      (do left <- try $ identifier <* kw LEFTARROW <* colon
          descl <- transferDesc
          return $ tf { tfSend = Just (descr right)
                      , tfRecv = Just (descl left) }
       <|>
       do return $ tf { tfSend = Just (descr right) }
       )
   <|>
   do left <- identifier
      (do kw RIGHTARROW
          (do right <- identifier <* colon
              desc <- transferDesc
              return $ tf { tfSend = Just (desc left)
                          , tfRecv = Just (desc right) }
           <|>
           do descl <- colon *> transferDesc
              (do right <- kw RIGHTARROW *> identifier <* colon
                  descr <- transferDesc
                  return $ tf { tfSend = Just (descl left)
                              , tfRecv = Just (descr right) }
               <|>
               do return $ tf { tfSend = Just (descl left) }
               )
           )
       <|>
       do kw LEFTARROW
          (do desc <- colon *> transferDesc
              return $ tf { tfRecv = Just (desc left) }
           <|>
           do right <- identifier <* colon
              desc <- transferDesc
              return $ tf { tfSend = Just (desc right)
                          , tfRecv = Just (desc left) }
           )
       )
    )
  where
    transferDesc = do
        ts        <- tupleterm tlit
        moreConcs <- (symbol "note" *> many1 (try $ fact tlit))
                     <|> pure []
        types     <- typeAssertions
        return $ \a -> TransferDesc a ts moreConcs types


-- | Parse a protocol in transfer notation
transferProto :: Parser [ProtoRuleE]
transferProto = do
    name <- symbol "anb-proto" *> identifier
    braced (convTransferProto name <$> abbrevs <*> many1 transfer)
  where
    abbrevs = (symbol "let" *> many1 abbrev) <|> pure []
    abbrev = (,) <$> try (identifier <* kw EQUAL) <*> multterm tlit

-}

------------------------------------------------------------------------------
-- Parsing Standard and Guarded Formulas
------------------------------------------------------------------------------

-- | Parse an atom with possibly bound logical variables.
blatom :: Parser (SyntacticAtom BLTerm)
blatom = (fmap (fmapTerm (fmap Free))) <$> asum
  [ Last        <$> try (symbol "last" *> parens nodevarTerm)        <?> "last atom"
  , flip Action <$> try (fact llit <* opAt)        <*> nodevarTerm   <?> "action atom"
  , Syntactic . Pred <$> try (fact llit)                             <?> "predicate atom"
  , Less        <$> try (nodevarTerm <* opLess)    <*> nodevarTerm   <?> "less atom"
  , EqE         <$> try (msetterm llit <* opEqual) <*> msetterm llit <?> "term equality"
  , EqE         <$>     (nodevarTerm  <* opEqual)  <*> nodevarTerm   <?> "node equality"
  ]
  where
    nodevarTerm = (lit . Var) <$> nodevar

-- | Parse an atom of a formula.
fatom :: Parser  SyntacticLNFormula
fatom = asum
  [ pure lfalse <* opLFalse
  , pure ltrue  <* opLTrue
  , Ato <$> try blatom
  , quantification
  , parens iff
  ]
  where
    quantification = do
        q <- (pure forall <* opForall) <|> (pure exists <* opExists)
        vs <- many1 lvar <* dot
        f  <- iff
        return $ foldr (hinted q) f vs

-- | Parse a negation.
negation :: Parser SyntacticLNFormula
negation = opLNot *> (Not <$> fatom) <|> fatom

-- | Parse a left-associative sequence of conjunctions.
conjuncts :: Parser SyntacticLNFormula
conjuncts = chainl1 negation ((.&&.) <$ opLAnd)

-- | Parse a left-associative sequence of disjunctions.
disjuncts :: Parser SyntacticLNFormula
disjuncts = chainl1 conjuncts ((.||.) <$ opLOr)

-- | An implication.
imp :: Parser SyntacticLNFormula
imp = do
  lhs <- disjuncts
  asum [ opImplies *> ((lhs .==>.) <$> imp)
       , pure lhs ]

-- | An logical equivalence.
iff :: Parser SyntacticLNFormula
iff = do
  lhs <- imp
  asum [opLEquiv *> ((lhs .<=>.) <$> imp), pure lhs ]

-- | Parse a standard formula.
standardFormula :: Parser (SyntacticLNFormula)
standardFormula = iff


plainFormula :: Parser LNFormula
plainFormula = try $ do
    lnf <- toLNFormula <$> standardFormula
    case lnf of
        Nothing -> fail "Syntactic sugar is not allowed, guarded formula expected."
        Just lnf' -> return lnf'

-- | Parse a guarded formula using the hack of parsing a standard formula and
-- converting it afterwards.
-- FIXME: Write a proper parser.
guardedFormula :: Parser LNGuarded
guardedFormula = do
    pf <- plainFormula
    case formulaToGuarded pf of
           Left d   -> fail $ render d
           Right gf -> return gf


------------------------------------------------------------------------------
-- Parsing Restrictions
------------------------------------------------------------------------------

-- | Parse a 'RestrictionAttribute'.
restrictionAttribute :: Parser RestrictionAttribute
restrictionAttribute = asum
  [ symbol "left"          *> pure LHSRestriction
  , symbol "right"         *> pure RHSRestriction
  , symbol "both"          *> pure BothRestriction
  ]

-- | Parse a restriction.
restriction :: Parser SyntacticRestriction
restriction = Restriction <$> (symbol "restriction" *> identifier <* colon)
                          <*> doubleQuoted standardFormula

-- | Fail on parsing an old "axiom" keyword.
--legacyAxiom :: Parser Restriction
--legacyAxiom = symbol "axiom" *> fail "Using 'axiom' is retired notation, replace all uses of 'axiom' by 'restriction'."

-- | Parse a legacy axiom, now called restriction.
legacyAxiom :: Parser SyntacticRestriction
legacyAxiom = trace ("Deprecation Warning: using 'axiom' is retired notation, replace all uses of 'axiom' by 'restriction'.") Restriction <$> (symbol "axiom" *> identifier <* colon)
                          <*> doubleQuoted standardFormula

-- | Parse a diff restriction.
diffRestriction :: Parser ParseRestriction
diffRestriction = ParseRestriction <$> (symbol "restriction" *> identifier)
                    <*> (option [] $ list restrictionAttribute)
                    <*> (colon *> doubleQuoted plainFormula)

-- | Fail on parsing an old "axiom" keyword.
--legacyDiffAxiom :: Parser ParseRestriction
--legacyDiffAxiom = symbol "axiom" *> fail "Using 'axiom' is retired notation, replace all uses of 'axiom' by 'restriction'."

-- | Parse a legacy diff axiom, now called restriction. Emits warning.
legacyDiffAxiom :: Parser ParseRestriction
legacyDiffAxiom = trace ("Deprecation Warning: using 'axiom' is retired notation, replace all uses of 'axiom' by 'restriction'.") ParseRestriction <$> (symbol "axiom" *> identifier)
              <*> (option [] $ list restrictionAttribute)
              <*> (colon *> doubleQuoted plainFormula)

------------------------------------------------------------------------------
-- Parsing Lemmas
------------------------------------------------------------------------------

-- | Parse a 'LemmaAttribute'.
lemmaAttribute :: Bool -> Parser LemmaAttribute
lemmaAttribute diff = asum
  [ symbol "typing"        *> trace ("Deprecation Warning: using 'typing' is retired notation, replace all uses of 'typing' by 'sources'.\n") pure SourceLemma -- legacy support, emits deprecation warning
--  , symbol "typing"        *> fail "Using 'typing' is retired notation, replace all uses of 'typing' by 'sources'."
  , symbol "sources"       *> pure SourceLemma
  , symbol "reuse"         *> pure ReuseLemma
  , symbol "diff_reuse"    *> pure ReuseDiffLemma
  , symbol "use_induction" *> pure InvariantLemma
  , symbol "hide_lemma="   *> (HideLemma <$> identifier)
  , symbol "heuristic="    *> (LemmaHeuristic <$> parseGoalRanking)
  , symbol "left"          *> pure LHSLemma
  , symbol "right"         *> pure RHSLemma
--   , symbol "both"          *> pure BothLemma
  ]
  where
    parseGoalRanking = case diff of
        True  -> map charToGoalRankingDiff <$> many1 letter
        False -> map charToGoalRanking     <$> many1 letter

-- | Parse a 'TraceQuantifier'.
traceQuantifier :: Parser TraceQuantifier
traceQuantifier = asum
  [ symbol "all-traces" *> pure AllTraces
  , symbol "exists-trace"  *> pure ExistsTrace
  ]

-- | Parse an 'AccKind'
accKind :: Parser AccKind
accKind = asum
  [ symbol "coarse"              *> pure Coarse
  , symbol "cases"              *> pure Cases
  , symbol "control-equivalence" *> pure ControlEquivalence
  ]

protoLemma :: Parser f -> Parser (ProtoLemma f ProofSkeleton)
protoLemma parseFormula = skeletonLemma <$> (symbol "lemma" *> optional moduloE *> identifier)
                      <*> (option [] $ list (lemmaAttribute False))
                      <*> (colon *> option AllTraces traceQuantifier)
                      <*> doubleQuoted parseFormula
                      <*> (proofSkeleton <|> pure (unproven ()))

-- | Parse a lemma.
lemma :: Parser (SyntacticLemma ProofSkeleton)
lemma = protoLemma standardFormula

-- | Parse a lemma w/o syntactic sugar
plainLemma :: Parser (Lemma ProofSkeleton)
plainLemma = protoLemma plainFormula

-- | Parse a diff lemma.
diffLemma :: Parser (DiffLemma DiffProofSkeleton)
diffLemma = skeletonDiffLemma <$> (symbol "diffLemma" *> identifier)
                              <*> (option [] $ list (lemmaAttribute True))
                              <*> (colon *> (diffProofSkeleton <|> pure (diffUnproven ())))

<<<<<<< HEAD
-- | Parse an accountability lemma.
lemmaAcc :: Parser AccLemma
lemmaAcc = try $ do
               _ <-  symbol "lemma"
               name <- identifier
               attributes <- option [] $ list (try (Left <$> lemmaAttribute False) <|> (Right <$> accKind))
               _ <-  colon
               identifiers <- commaSep1 $ identifier
               _ <-  try (symbol "accounts for") <|> symbol "account for"
               -- kind <- brackets accKind
               formula <-  doubleQuoted standardFormula
               case rights attributes of
                [] -> return $ AccLemma name (lefts attributes) identifiers [] defaultKind formula
                [kind] -> return $ AccLemma name (lefts attributes) identifiers [] kind formula
                list -> fail $ "An accountability lemma can only have one of " ++ show list ++ "."
               where
                defaultKind = Coarse

------------------------------------------------------------------------------
-- Parsing Case Tests
------------------------------------------------------------------------------

caseTest :: Parser CaseTest
caseTest =  CaseTest <$> (symbol "test" *> identifier)
                     <*> (colon *> doubleQuoted standardFormula)
=======
>>>>>>> eac524e8

------------------------------------------------------------------------------
-- Parsing Proofs
------------------------------------------------------------------------------

-- | Parse a node premise.
nodePrem :: Parser NodePrem
nodePrem = parens ((,) <$> nodevar
                       <*> (comma *> fmap (PremIdx . fromIntegral) natural))

-- | Parse a node conclusion.
nodeConc :: Parser NodeConc
nodeConc = parens ((,) <$> nodevar
                       <*> (comma *> fmap (ConcIdx .fromIntegral) natural))

-- | Parse a goal.
goal :: Parser Goal
goal = asum
    [ premiseGoal
    , actionGoal
    , chainGoal
    , disjSplitGoal
    , eqSplitGoal
    ]
  where
    actionGoal = do
        fa <- try (fact llit <* opAt)
        i  <- nodevar
        return $ ActionG i fa

    premiseGoal = do
        (fa, v) <- try ((,) <$> fact llit <*> opRequires)
        i  <- nodevar
        return $ PremiseG (i, v) fa

    chainGoal = ChainG <$> (try (nodeConc <* opChain)) <*> nodePrem

    disjSplitGoal = (DisjG . Disj) <$> sepBy1 guardedFormula (symbol "∥")

    eqSplitGoal = try $ do
        symbol_ "splitEqs"
        parens $ (SplitG . SplitId . fromIntegral) <$> natural


-- | Parse a proof method.
proofMethod :: Parser ProofMethod
proofMethod = asum
  [ symbol "sorry"         *> pure (Sorry Nothing)
  , symbol "simplify"      *> pure Simplify
  , symbol "solve"         *> (SolveGoal <$> parens goal)
  , symbol "contradiction" *> pure (Contradiction Nothing)
  , symbol "induction"     *> pure Induction
  ]

-- | Parse a proof skeleton.
proofSkeleton :: Parser ProofSkeleton
proofSkeleton =
    solvedProof <|> finalProof <|> interProof
  where
    solvedProof =
        symbol "SOLVED" *> pure (LNode (ProofStep Solved ()) M.empty)

    finalProof = do
        method <- symbol "by" *> proofMethod
        return (LNode (ProofStep method ()) M.empty)

    interProof = do
        method <- proofMethod
        cases  <- (sepBy oneCase (symbol "next") <* symbol "qed") <|>
                  ((return . (,) "") <$> proofSkeleton          )
        return (LNode (ProofStep method ()) (M.fromList cases))

    oneCase = (,) <$> (symbol "case" *> identifier) <*> proofSkeleton

-- | Parse a proof method.
diffProofMethod :: Parser DiffProofMethod
diffProofMethod = asum
  [ symbol "sorry"            *> pure (DiffSorry Nothing)
  , symbol "rule-equivalence" *> pure DiffRuleEquivalence
  , symbol "backward-search"  *> pure DiffBackwardSearch
  , symbol "step"             *> (DiffBackwardSearchStep <$> parens proofMethod)
  , symbol "ATTACK"           *> pure DiffAttack
  ]

-- | Parse a diff proof skeleton.
diffProofSkeleton :: Parser DiffProofSkeleton
diffProofSkeleton =
    solvedProof <|> finalProof <|> interProof
  where
    solvedProof =
        symbol "MIRRORED" *> pure (LNode (DiffProofStep DiffMirrored ()) M.empty)

    finalProof = do
        method <- symbol "by" *> diffProofMethod
        return (LNode (DiffProofStep method ()) M.empty)

    interProof = do
        method <- diffProofMethod
        cases  <- (sepBy oneCase (symbol "next") <* symbol "qed") <|>
                  ((return . (,) "") <$> diffProofSkeleton          )
        return (LNode (DiffProofStep method ()) (M.fromList cases))

    oneCase = (,) <$> (symbol "case" *> identifier) <*> diffProofSkeleton

------------------------------------------------------------------------------
-- Parsing Signatures
------------------------------------------------------------------------------

-- | Builtin signatures.
builtins :: OpenTheory -> Parser OpenTheory
builtins thy0 =do
            _  <- symbol "builtins"
            _  <- colon
            l <- commaSep1 builtinTheory -- l is list of lenses to set options to true with
                                         -- builtinTheory modifies signature in state.
            return $ foldl setOption' thy0 l
  where
    setOption' thy Nothing  = thy
    setOption' thy (Just l) = setOption l thy
    extendSig msig = do
        modifyState (`mappend` msig)
        return Nothing
    builtinTheory = asum
      [ try (symbol "diffie-hellman")
          *> extendSig dhMaudeSig
      , try (symbol "bilinear-pairing")
          *> extendSig bpMaudeSig
      , try (symbol "multiset")
          *> extendSig msetMaudeSig
      , try (symbol "xor")
          *> extendSig xorMaudeSig
      , try (symbol "symmetric-encryption")
          *> extendSig symEncMaudeSig
      , try (symbol "asymmetric-encryption")
          *> extendSig asymEncMaudeSig
      , try (symbol "signing")
          *> extendSig signatureMaudeSig
      , try (symbol "revealing-signing")
          *> extendSig revealSignatureMaudeSig
      , try (symbol "locations-report")
          *>  do
          modifyState (`mappend` locationReportMaudeSig)
          return (Just transReport)
      , try ( symbol "reliable-channel")
             *> return (Just transReliable)
      , symbol "hashing"
          *> extendSig hashMaudeSig
      ]

diffbuiltins :: Parser ()
diffbuiltins =
    symbol "builtins" *> colon *> commaSep1 builtinTheory *> pure ()
  where
    extendSig msig = modifyState (`mappend` msig)
    builtinTheory = asum
      [ try (symbol "diffie-hellman")
          *> extendSig dhMaudeSig
      , try (symbol "bilinear-pairing")
          *> extendSig bpMaudeSig
      , try (symbol "multiset")
          *> extendSig msetMaudeSig
      , try (symbol "xor")
          *> extendSig xorMaudeSig
      , try (symbol "symmetric-encryption")
          *> extendSig symEncMaudeSig
      , try (symbol "asymmetric-encryption")
          *> extendSig asymEncMaudeSig
      , try (symbol "signing")
          *> extendSig signatureMaudeSig
      , try (symbol "revealing-signing")
          *> extendSig revealSignatureMaudeSig
      , symbol "hashing"
          *> extendSig hashMaudeSig
      ]


functions :: Parser ()
functions =
    symbol "functions" *> colon *> commaSep1 functionSymbol *> pure ()
  where
    functionSymbol = do
        f   <- BC.pack <$> identifier <* opSlash
        k   <- fromIntegral <$> natural
        priv <- option Public (symbol "[private]" *> pure Private)
        if (BC.unpack f `elem` ["mun", "one", "exp", "mult", "inv", "pmult", "em", "zero", "xor"])
          then fail $ "`" ++ BC.unpack f ++ "` is a reserved function name for builtins."
          else return ()
        sig <- getState
        case lookup f [ o | o <- (S.toList $ stFunSyms sig)] of
          Just kp' | kp' /= (k,priv) ->
            fail $ "conflicting arities/private " ++
                   show kp' ++ " and " ++ show (k,priv) ++
                   " for `" ++ BC.unpack f
          _ -> setState (addFunSym (f,(k,priv)) sig)

equations :: Parser ()
equations =
      symbol "equations" *> colon *> commaSep1 equation *> pure ()
    where
      equation = do
        rrule <- RRule <$> term llitNoPub True <*> (equalSign *> term llitNoPub True)
        case rRuleToCtxtStRule rrule of
          Just str ->
              modifyState (addCtxtStRule str)
          Nothing  ->
              fail $ "Not a correct equation: " ++ show rrule

-- | options
options :: OpenTheory -> Parser OpenTheory
options thy0 =do
            _  <- symbol "options"
            _  <- colon
            l <- commaSep1 builtinTheory -- l is list of lenses to set options to true with
                                         -- builtinTheory modifies signature in state.
            return $ foldl setOption' thy0 l
  where
    setOption' thy Nothing  = thy
    setOption' thy (Just l) = setOption l thy
    builtinTheory = asum
      [  try (symbol "translation-progress")
             *> return (Just transProgress)
        , symbol "translation-allow-pattern-lookups"
             *> return (Just transAllowPatternMatchinginLookup)
      ]


predicate :: Parser Predicate
predicate = do
           f <- fact' lvar
           _ <- symbol "<=>"
           form <- plainFormula
           return $ Predicate f form
           <?> "predicate declaration"

preddeclaration :: OpenTheory -> Parser OpenTheory
preddeclaration thy = do
                    _          <- try (symbol "predicates") <|> symbol "predicate"
                    _          <- colon
                    predicates <- commaSep1 predicate
                    thy'       <-  foldM liftedAddPredicate thy predicates
                    return thy'
                    <?> "predicates"

-- used for debugging
-- println :: String -> ParsecT String u Identity ()
-- println str = traceShowM str

-- parse a process definition (let block)
processDef :: OpenTheory -> Parser ProcessDef
processDef thy= do
                letIdentifier
                i <- BC.pack <$> identifier
                equalSign
                p <- process thy
                return (ProcessDef (BC.unpack i) p )

-- | Parse a single sapic action, i.e., a thing that can appear before the ";"
-- (This includes almost all items that are followed by one instead of two
-- processes, the exception is replication)
sapicAction :: Parser SapicAction
sapicAction = try (do
                        _ <- symbol "new"
                        s <- msgvar
                        return (New s)
                   )
               <|> try (do
                        _ <- symbol "in"
                        _ <- symbol "("
                        t <- msetterm llit
                        _ <- symbol ")"
                        return (ChIn Nothing t)
                   )
               <|> try (do
                        _ <- symbol "in"
                        _ <- symbol "("
                        t <- msetterm llit
                        _ <- comma
                        t' <- msetterm llit
                        _ <- symbol ")"
                        return (ChIn (Just t) t')
                   )
               <|> try (do
                        _ <- symbol "out"
                        _ <- symbol "("
                        t <- msetterm llit
                        _ <- symbol ")"
                        return (ChOut Nothing t)
                   )
               <|> try (do
                        _ <- symbol "out"
                        _ <- symbol "("
                        t <- msetterm llit
                        _ <- comma
                        t' <- msetterm llit
                        _ <- symbol ")"
                        return (ChOut (Just t) t')
                   )
               <|> try (do
                        _ <- symbol "insert"
                        t <- msetterm llit
                        _ <- comma
                        t' <- msetterm llit
                        return (Insert t t')
                   )
               <|> try (do
                        _ <- symbol "delete"
                        t <- msetterm llit
                        return (Delete t)
                   )
               <|> try (do
                        _ <- symbol "lock"
                        t <- msetterm llit
                        return (Lock t)
                   )
               <|> try (do
                        _ <- symbol "unlock"
                        t <- msetterm llit
                        return (Unlock t)
                   )
               <|> try (do
                        _ <- symbol "event"
                        f <- fact llit
                        return (Event f)
                   )
               <|> try ( MSR <$> genericRule)

-- | Parse a process. Process combinators like | are left-associative (not that
-- it matters), so we had to split the grammar for processes in two, so that
-- the precedence is expressed in a way that can be directly encoded in Parsec.
-- This is the grammar, more or less. (Process definition is written down in
-- a way that you can read of the precise definition from there
-- process:
--     | LP process RP
--     | LP process RP AT multterm
--     | actionprocess PARALLEL process
--     | actionprocess PLUS process
--     null

-- actionprocess:
--     | sapic_action optprocess
--     | NULL
--     | REP process
--     | IF if_cond THEN process ELSE process
--     | IF if_cond THEN process
--     | LOOKUP term AS literal IN process ELSE process
--     | LOOKUP term AS literal IN process
--     | LET id_eq_termseq IN process
--     | LET id_not_res EQ REPORT LP multterm RP IN process
--     | IDENTIFIER
--     | msr
process :: OpenTheory -> Parser Process
process thy=
            -- left-associative NDC and parallel using chainl1.
            -- Note: this roughly encodes the following grammar:
            -- <|>   try   (do
            --             p1 <- actionprocess thy
            --             opParallel
            --             p2 <- process thy
            --             return (ProcessParallel p1 p2))
                  try  (chainl1 (actionprocess thy) (
                             do { _ <- try opNDC; return (ProcessComb NDC mempty)}
                         <|> do { _ <- try opParallelDepr; return (ProcessComb Parallel mempty)}
                         <|> do { _ <- opParallel; return (ProcessComb Parallel mempty)}
                  ))
            <|>   try (do    -- parens parser + at multterm
                        _ <- symbol "("
                        p <- process thy
                        _ <- symbol ")"
                        _ <- symbol "@"
                        m <- msetterm llit
                        return $ paddAnn p [ProcessLoc m]
                        )
                        -- TODO SAPIC parser: multterm return
                        -- This is what SAPIC did:  | LP process RP AT multterm                      { substitute "_loc_" $5 $2 }
            <|>    try  (do -- parens parser
                        _ <- symbol "("
                        p <- process thy
                        _ <- symbol ")"
                        return p)
            <|>    try  (do -- let expression parser
                        subst <- letBlock
                        p <- process thy
                        case Catch.catch (applyProcess subst p) (\ e  -> fail $ prettyLetExceptions e) of
                            (Left err) -> fail $ show err -- Should never occur, we handle everything above
                            (Right p') -> return p'
                        )
            <|>    do       -- action at top-level
                        p <- actionprocess thy
                        return p

actionprocess :: OpenTheory -> Parser Process
actionprocess thy=
            try (do         -- replication parser
                        _ <- symbol "!"
                        p <- process thy
                        return (ProcessAction Rep mempty p))
            <|> try (do     -- lookup / if with and w/o else branches
                        _ <- symbol "lookup"
                        t <- msetterm llit
                        _ <- symbol "as"
                        v <- msgvar
                        _ <- symbol "in"
                        p <- process thy
                        _ <- symbol "else"
                        q <- process thy
                        return (ProcessComb (Lookup t v) mempty p q)
                   )
            <|> try (do
                        _ <- symbol "lookup"
                        t <- msetterm llit
                        _ <- symbol "as"
                        v <- msgvar
                        _ <- symbol "in"
                        p <- process thy
                        return (ProcessComb (Lookup t v) mempty p (ProcessNull mempty))
                   )
            <|> try (do
                        _ <- symbol "if"
                        t1 <- msetterm llit
                        _ <- opEqual
                        t2 <- msetterm llit
                        _ <- symbol "then"
                        p <- process thy
                        q <- option (ProcessNull mempty) (symbol "else" *> process thy)
                        return (ProcessComb (CondEq t1 t2  ) mempty p q)
                        <?> "conditional process (with equality)"
                   )
            <|> try (do
                        _ <- symbol "if"
                        frml <- standardFormula
                        _ <- symbol "then"
                        p <- process thy
                        q <- option (ProcessNull mempty) (symbol "else" *> process thy)
                        return (ProcessComb (Cond frml) mempty p q)
                        <?> "conditional process (with predicate)"
                   )
            -- <|> try (do
            --             _ <- symbol "if"
            --             t1 <- msetterm llit
            --             _ <- opEqual
            --             t2 <- msetterm llit
            --             _ <- symbol "then"
            --             p <- process thy
            --             return (ProcessComb (CondEq t1 t2  ) mempty p (ProcessNull mempty))
            --        )
            -- <|> try (do
            --             _ <- symbol "if"
            --             pr <- fact llit
            --             _ <- symbol "then"
            --             p <- process thy
            --             return (ProcessComb (Cond pr) mempty p (ProcessNull mempty))
            --        )
            <|> try ( do  -- sapic actions are constructs separated by ";"
                        s <- sapicAction
                        _ <- opSeq
                        p <- actionprocess thy
                        return (ProcessAction s mempty p))
            <|> try ( do  -- allow trailing actions (syntactic sugar for action; 0)
                        s <- sapicAction
                        return (ProcessAction s mempty (ProcessNull mempty)))
            <|> try (do   -- null process: terminating element
                        _ <- opNull
                        return (ProcessNull mempty) )
            <|> try   (do -- parse identifier
                        -- println ("test process identifier parsing Start")
                        i <- BC.pack <$> identifier
                        a <- let p = checkProcess (BC.unpack i) thy in
                             (\x -> paddAnn x [ProcessName $ BC.unpack i]) <$> p
                        return a
                        )
            <|>    try  (do -- let expression parser
                        subst <- letBlock
                        p     <- process thy
                        case Catch.catch (applyProcess subst p) (\ e  -> fail $ prettyLetExceptions e) of
                            (Left err) -> fail $ show err -- Should never occur, we handle everything above
                            (Right p') -> return p'
                        )
            <|>   try (do    -- parens parser + at multterm
                        _ <- symbol "("
                        p <- process thy
                        _ <- symbol ")"
                        _ <- symbol "@"
                        m <- msetterm llit
                        return $ paddAnn p [ProcessLoc m]
                        )
            <|> try (do        -- parens parser
                        _ <- symbol "("
                        p <- process thy
                        _ <- symbol ")"
                        return p
                    )

heuristic :: Bool -> Parser [GoalRanking]
heuristic diff = do
      symbol "heuristic" *> colon *> parseGoalRanking
  where
    parseGoalRanking = case diff of
        True  -> map charToGoalRankingDiff <$> identifier
        False -> map charToGoalRanking     <$> identifier


------------------------------------------------------------------------------
-- Parsing Theories
------------------------------------------------------------------------------

-- | Exception type for catching parsing errors
data ParsingException = UndefinedPredicate FactTag
                      | DuplicateItem OpenTheoryItem
                      | TryingToAddFreshRule

instance Show (ParsingException) where
    show (UndefinedPredicate facttag) = "undefined predicate "
                                         ++ showFactTagArity facttag
                                         -- ++ " in lemma: "
                                         -- ++ get lName lem
                                         -- ++ "."
    show (DuplicateItem (RuleItem ru)) = "duplicate rule: " ++ render (prettyRuleName ru)
    show (DuplicateItem (LemmaItem lem)) =  "duplicate lemma: " ++ get lName lem
    show (DuplicateItem (RestrictionItem rstr)) =  "duplicate restriction: " ++ get rstrName rstr
    show (DuplicateItem (TextItem _)) =  undefined
    show (DuplicateItem (PredicateItem pr)) =  "duplicate predicate: " ++ render (prettyFact prettyLVar (get pFact pr))
    show (DuplicateItem (SapicItem (ProcessItem _))) =  undefined
    show (DuplicateItem (SapicItem (ProcessDefItem pDef))) =
        "duplicate process: " ++ get pName pDef
    show TryingToAddFreshRule = "The fresh rule is implicitely contained in the theory and does not need to be added."

instance Catch.Exception ParsingException

instance Fail.MonadFail (Either Catch.SomeException) where
  fail = Fail.fail


liftEitherToEx :: (Catch.MonadThrow m, Catch.Exception e) => (t -> e) -> Either t a -> m a
liftEitherToEx _ (Right r)     = return r
liftEitherToEx constr (Left l) = Catch.throwM $ constr l

liftMaybeToEx :: (Catch.MonadThrow m, Catch.Exception e) => e -> Maybe a -> m a
liftMaybeToEx _      (Just r) = return r
liftMaybeToEx constr Nothing  = Catch.throwM constr

liftedExpandFormula :: Catch.MonadThrow m =>
                       Theory sig c r p s -> SyntacticLNFormula -> m LNFormula
liftedExpandFormula thy = liftEitherToEx UndefinedPredicate . expandFormula thy

liftedExpandLemma :: Catch.MonadThrow m => Theory sig c r p1 s
                     -> ProtoLemma SyntacticLNFormula p2 -> m (ProtoLemma LNFormula p2)
liftedExpandLemma thy =  liftEitherToEx UndefinedPredicate . expandLemma thy

liftedExpandRestriction :: Catch.MonadThrow m =>
                           Theory sig c r p s
                           -> ProtoRestriction SyntacticLNFormula
                           -> m (ProtoRestriction LNFormula)
liftedExpandRestriction thy = liftEitherToEx UndefinedPredicate . expandRestriction thy

liftedAddProtoRuleNoExpand :: Catch.MonadThrow m => OpenTheory -> Theory.OpenProtoRule -> m OpenTheory
liftedAddProtoRuleNoExpand thy ru = liftMaybeToEx (DuplicateItem (RuleItem ru)) (addProtoRule ru thy)

liftedAddPredicate :: Catch.MonadThrow m =>
                      Theory sig c r p SapicElement
                      -> Predicate -> m (Theory sig c r p SapicElement)
liftedAddPredicate thy prd = liftMaybeToEx (DuplicateItem (PredicateItem prd)) (addPredicate prd thy)

liftedAddRestriction :: Catch.MonadThrow m =>
                        Theory sig c r p s
                        -> ProtoRestriction SyntacticLNFormula -> m (Theory sig c r p s)
liftedAddRestriction thy rstr = do
        rstr' <- liftedExpandRestriction thy rstr
        liftMaybeToEx (DuplicateItem $ RestrictionItem rstr') (addRestriction rstr' thy)
                                 -- Could catch at which point in to lemma, but need MonadCatch
                                 -- ++ " in definition of predicate: "
                                 -- ++ get rstrName rstr
                                 -- ++ "."


liftedAddLemma :: Catch.MonadThrow m =>
                  Theory sig c r ProofSkeleton s
                  -> ProtoLemma SyntacticLNFormula ProofSkeleton
                  -> m (Theory sig c r ProofSkeleton s)
liftedAddLemma thy lem = do
        lem' <- liftedExpandLemma thy lem
        liftMaybeToEx (DuplicateItem $ LemmaItem lem') (addLemma lem' thy)
                                         -- Could catch at which point in to lemma, but need MonadCatch
                                         -- ++ " in lemma: "
                                         -- ++ get lName lem
                                         -- ++ "."

liftedAddAccLemma :: Monad m => 
                     Theory sig c r p SapicElement 
                     -> AccLemma -> m (Theory sig c r p SapicElement)
liftedAddAccLemma thy lem = case addAccLemma lem thy of
    Just thy'  -> return thy'
    Nothing    -> fail $ "duplicate lemma: " ++ get aName lem

liftedAddCaseTest :: Monad m =>
                     Theory sig c r p SapicElement
                     -> CaseTest -> m (Theory sig c r p SapicElement)
liftedAddCaseTest thy cTest = case addCaseTest cTest thy of
    Just thy'  -> return thy'
    Nothing    -> fail $ "duplicate case test: " ++ get cName cTest


-- | Add new protocol rule and introduce restrictions for _restrict contruct
--  1. expand syntactic restrict constructs
--  2. for each, chose fresh action and restriction name
--  3. add action names to rule
--  4. add rule, fail if duplicate
--  5. add restrictions, fail if duplicate
liftedAddProtoRule :: Catch.MonadThrow m => OpenTheory -> Rule ProtoRuleEInfo -> m (OpenTheory)
liftedAddProtoRule thy ru
    | (StandRule rname) <- get (preName . rInfo) ru = do
        rformulas <- mapM (liftedExpandFormula thy) (rfacts ru)
        thy'      <- foldM addExpandedRestriction thy  (restrictions rname rformulas)
        thy''     <- liftedAddProtoRuleNoExpand   thy' (addActions   rname rformulas) -- TODO was ru instead of rformulas
        return thy''
    | otherwise = Catch.throwM TryingToAddFreshRule
            where
                rfacts = get (preRestriction . rInfo)
                addExpandedRestriction thy' xrstr = liftMaybeToEx
                                                     (DuplicateItem $ RestrictionItem xrstr)
                                                     (addRestriction xrstr thy')
                addActions   rname rformulas = modify rActs (++ actions rname rformulas) ru

                restrictions rname rformulas =  map (fst . fromRuleRestriction' rname) (counter rformulas)
                actions      rname rformulas =  map (snd . fromRuleRestriction' rname) (counter rformulas)
                fromRuleRestriction' rname (i,f) = fromRuleRestriction (rname ++ "_" ++ show i) f
                counter = zip [1::Int ..]


-- | checks if process exists, if not -> error
checkProcess :: String -> OpenTheory -> Parser Process
checkProcess i thy = case lookupProcessDef i thy of
    Just p -> return $ get pBody p
    Nothing -> fail $ "process not defined: " ++ i

-- We can throw exceptions, but not catch them
instance Catch.MonadThrow (ParsecT String MaudeSig Data.Functor.Identity.Identity) where
    throwM e = fail (show e)

-- | Parse a theory.
theory :: [String]   -- ^ Defined flags.
       -> Parser OpenTheory
theory flags0 = do
    msig <- getState
    when ("diff" `S.member` (S.fromList flags0)) $ putState (msig `mappend` enableDiffMaudeSig) -- Add the diffEnabled flag into the MaudeSig when the diff flag is set on the command line.
    symbol_ "theory"
    thyId <- identifier
    symbol_ "begin"
        *> addItems (S.fromList flags0) (set thyName thyId (defaultOpenTheory ("diff" `S.member` (S.fromList flags0))))
        <* symbol "end"
  where
    addItems :: S.Set String -> OpenTheory -> Parser OpenTheory
    addItems flags thy = asum
      [ do thy' <- liftedAddHeuristic thy =<< (heuristic False)
           addItems flags thy'
      , do thy' <- builtins thy
           msig <- getState
           addItems flags $ set (sigpMaudeSig . thySignature) msig thy'
      , do thy' <- options thy
           addItems flags thy'
      , do functions
           msig <- getState
           addItems flags $ set (sigpMaudeSig . thySignature) msig thy
      , do equations
           msig <- getState
           addItems flags $ set (sigpMaudeSig . thySignature) msig thy
--      , do thy' <- foldM liftedAddProtoRule thy =<< transferProto
--           addItems flags thy'
      , do thy' <- liftedAddRestriction thy =<< restriction
           addItems flags thy'
      , do thy' <- liftedAddRestriction thy =<< legacyAxiom
           addItems flags thy'
           -- add legacy deprecation warning output
      , do -- | TODO: add predicate at the beginning of the theory
           test <- caseTest
           thy1 <- liftedAddCaseTest thy test
           thy2 <- case caseTestToPredicate test of
              Just p -> liftedAddPredicate thy1 p
              Nothing -> return thy1
           addItems flags thy2
      , do 
           accLem <- lemmaAcc
           let tests = catMaybes $ map (\name -> lookupCaseTest name thy) (get aCaseIdentifiers accLem)

           thy' <- liftedAddAccLemma thy (defineCaseTests accLem tests)
           addItems flags thy'
      , do thy' <- ((liftedAddLemma thy) =<<) lemma
           addItems flags thy'
      , do ru <- protoRule
           thy' <- liftedAddProtoRule thy ru
           -- thy'' <- foldM liftedAddRestriction thy' $
           --  map (Restriction "name") [get (preRestriction . rInfo) ru]
           addItems flags thy'
      , do ru <- protoRule
           thy' <- liftedAddProtoRule thy ru
           addItems flags thy'
      , do r <- intrRule
           addItems flags (addIntrRuleACs [r] thy)
      , do c <- formalComment
           addItems flags (addFormalComment c thy)
      , do procc <- process thy                          -- try parsing a process
           addItems flags (addProcess procc thy)         -- add process to theoryitems and proceed parsing (recursive addItems call)
      , do thy' <- ((liftedAddProcessDef thy) =<<) (processDef thy)     -- similar to process parsing but in addition check that process with this name is only defined once (checked via liftedAddProcessDef)
           addItems flags thy'
      , do thy' <- preddeclaration thy
           addItems flags (thy')
      , do ifdef flags thy
      , do define flags thy
      , do return thy
      ]


    define flags thy = do
       flag <- try (symbol "#define") *> identifier
       addItems (S.insert flag flags) thy

    ifdef :: S.Set String -> OpenTheory -> Parser OpenTheory
    ifdef flags thy = do
       flag <- symbol_ "#ifdef" *> identifier
       thy' <- addItems flags thy
       symbol_ "#endif"
       if flag `S.member` flags
         then addItems flags thy'
         else addItems flags thy

    -- check process defined only once
    -- add process to theoryitems
    liftedAddProcessDef thy pDef = case addProcessDef pDef thy of
        Just thy' -> return thy'
        Nothing   -> fail $ "duplicate process: " ++ get pName pDef

    liftedAddHeuristic thy h = case addHeuristic h thy of
        Just thy' -> return thy'
        Nothing   -> fail $ "default heuristic already defined"

-- | Parse a diff theory.
diffTheory :: [String]   -- ^ Defined flags.
       -> Parser OpenDiffTheory
diffTheory flags0 = do
    msig <- getState
    putState (msig `mappend` enableDiffMaudeSig) -- Add the diffEnabled flag into the MaudeSig when the diff flag is set on the command line.
    symbol_ "theory"
    thyId <- identifier
    symbol_ "begin"
        *> addItems (S.fromList flags0) (set diffThyName thyId (defaultOpenDiffTheory ("diff" `S.member` (S.fromList flags0))))
        <* symbol "end"
  where
    addItems :: S.Set String -> OpenDiffTheory -> Parser OpenDiffTheory
    addItems flags thy = asum
      [ do thy' <- liftedAddHeuristic thy =<< (heuristic True)
           addItems flags thy'
      , do
           diffbuiltins
           msig <- getState
           addItems flags $ set (sigpMaudeSig . diffThySignature) msig thy
      , do functions
           msig <- getState
           addItems flags $ set (sigpMaudeSig . diffThySignature) msig thy
      , do equations
           msig <- getState
           addItems flags $ set (sigpMaudeSig . diffThySignature) msig thy
--      , do thy' <- foldM liftedAddProtoRule thy =<< transferProto
--           addItems flags thy'
      , do thy' <- liftedAddRestriction' thy =<< diffRestriction
           addItems flags thy'
      , do thy' <- liftedAddRestriction' thy =<< legacyDiffAxiom
           addItems flags thy'
           -- add legacy deprecation warning output
      , do thy' <- liftedAddLemma' thy =<< plainLemma
           addItems flags thy'
      , do thy' <- liftedAddDiffLemma thy =<< diffLemma
           addItems flags thy'
      , do ru <- protoRule
           thy' <- liftedAddProtoDiffRule thy ru
           addItems flags thy'
      , do r <- intrRule
           addItems flags (addIntrRuleACsDiffAll [r] thy)
      , do c <- formalComment
           addItems flags (addFormalCommentDiff c thy)
      , do ifdef flags thy
      , do define flags thy
      , do return thy
      ]

    define :: S.Set String -> OpenDiffTheory -> Parser OpenDiffTheory
    define flags thy = do
       flag <- try (symbol "#define") *> identifier
       addItems (S.insert flag flags) thy

    ifdef :: S.Set String -> OpenDiffTheory -> Parser OpenDiffTheory
    ifdef flags thy = do
       flag <- symbol_ "#ifdef" *> identifier
       thy' <- addItems flags thy
       symbol_ "#endif"
       if flag `S.member` flags
         then addItems flags thy'
         else addItems flags thy

    liftedAddHeuristic thy h = case addDiffHeuristic h thy of
        Just thy' -> return thy'
        Nothing   -> fail $ "default heuristic already defined"

    liftedAddProtoDiffRule thy ru = case addProtoDiffRule ru thy of
        Just thy' -> return thy'
        Nothing   -> fail $ "duplicate rule: " ++ render (prettyRuleName ru)

    liftedAddDiffLemma thy ru = case addDiffLemma ru thy of
        Just thy' -> return thy'
        Nothing   -> fail $ "duplicate Diff Lemma: " ++ render (prettyDiffLemmaName ru)

    liftedAddLemma' thy lem = if isLeftLemma lem
                                then case addLemmaDiff LHS lem thy of
                                        Just thy' -> return thy'
                                        Nothing   -> fail $ "duplicate lemma: " ++ get lName lem
                                else if isRightLemma lem
                                     then case addLemmaDiff RHS lem thy of
                                             Just thy' -> return thy'
                                             Nothing   -> fail $ "duplicate lemma: " ++ get lName lem
                                     else case addLemmaDiff RHS (addRightLemma lem) thy of
                                             Just thy' -> case addLemmaDiff LHS (addLeftLemma lem) thy' of
                                                             Just thy'' -> return thy''
                                                             Nothing   -> fail $ "duplicate lemma: " ++ get lName lem
                                             Nothing   -> fail $ "duplicate lemma: " ++ get lName lem

    liftedAddRestriction' thy rstr = if isLeftRestriction rstr
                                       then case addRestrictionDiff LHS (toRestriction rstr) thy of
                                               Just thy' -> return thy'
                                               Nothing   -> fail $ "duplicate restriction: " ++ get rstrName (toRestriction rstr)
                                       else if isRightRestriction rstr
                                               then case addRestrictionDiff RHS (toRestriction rstr) thy of
                                                  Just thy' -> return thy'
                                                  Nothing   -> fail $ "duplicate restriction: " ++ get rstrName (toRestriction rstr)
                                               else case addRestrictionDiff RHS (toRestriction rstr) thy of
                                                  Just thy' -> case addRestrictionDiff LHS (toRestriction rstr) thy' of
                                                     Just thy'' -> return thy''
                                                     Nothing   -> fail $ "duplicate restriction: " ++ get rstrName (toRestriction rstr)
                                                  Nothing   -> fail $ "duplicate restriction: " ++ get rstrName (toRestriction rstr)<|MERGE_RESOLUTION|>--- conflicted
+++ resolved
@@ -676,7 +676,6 @@
                               <*> (option [] $ list (lemmaAttribute True))
                               <*> (colon *> (diffProofSkeleton <|> pure (diffUnproven ())))
 
-<<<<<<< HEAD
 -- | Parse an accountability lemma.
 lemmaAcc :: Parser AccLemma
 lemmaAcc = try $ do
@@ -702,8 +701,6 @@
 caseTest :: Parser CaseTest
 caseTest =  CaseTest <$> (symbol "test" *> identifier)
                      <*> (colon *> doubleQuoted standardFormula)
-=======
->>>>>>> eac524e8
 
 ------------------------------------------------------------------------------
 -- Parsing Proofs
@@ -1290,19 +1287,17 @@
                                          -- ++ get lName lem
                                          -- ++ "."
 
-liftedAddAccLemma :: Monad m => 
+liftedAddAccLemma :: Catch.MonadThrow m => 
                      Theory sig c r p SapicElement 
                      -> AccLemma -> m (Theory sig c r p SapicElement)
-liftedAddAccLemma thy lem = case addAccLemma lem thy of
-    Just thy'  -> return thy'
-    Nothing    -> fail $ "duplicate lemma: " ++ get aName lem
-
-liftedAddCaseTest :: Monad m =>
+liftedAddAccLemma thy lem =
+   liftMaybeToEx (DuplicateItem $ SapicItem $ AccLemmaItem lem) (addAccLemma lem thy)
+
+liftedAddCaseTest :: Catch.MonadThrow m =>
                      Theory sig c r p SapicElement
                      -> CaseTest -> m (Theory sig c r p SapicElement)
-liftedAddCaseTest thy cTest = case addCaseTest cTest thy of
-    Just thy'  -> return thy'
-    Nothing    -> fail $ "duplicate case test: " ++ get cName cTest
+liftedAddCaseTest thy cTest =
+   liftMaybeToEx (DuplicateItem $ SapicItem $ CaseTestItem cTest) (addCaseTest cTest thy)
 
 
 -- | Add new protocol rule and introduce restrictions for _restrict contruct
