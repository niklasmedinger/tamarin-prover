--- conflicted
+++ resolved
@@ -109,13 +109,8 @@
 
 import           Data.Functor.Identity
 
-<<<<<<< HEAD
 -- Control.Monad.Fail import will become redundant in GHC 8.8+
 -- import qualified Control.Monad.Fail as Fail
-=======
-instance MonadFail Identity where
-  fail = fail
->>>>>>> 13de4e84
 
 ------------------------------------------------------------------------------
 -- Types
