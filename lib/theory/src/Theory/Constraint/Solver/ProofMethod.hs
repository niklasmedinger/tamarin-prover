{-# LANGUAGE TemplateHaskell #-}
{-# LANGUAGE TupleSections   #-}
{-# LANGUAGE ViewPatterns    #-}
{-# LANGUAGE DeriveGeneric   #-}
{-# LANGUAGE DeriveAnyClass  #-}
--{-# LANGUAGE QuasiQuotes     #-}
-- |
-- Copyright   : (c) 2010-2012 Simon Meier & Benedikt Schmidt
-- License     : GPL v3 (see LICENSE)
--
-- Maintainer  : Simon Meier <iridcode@gmail.com>
-- Portability : GHC only
--
-- Proof methods for the heuristics: the external small-step interface to the
-- constraint solver.
module Theory.Constraint.Solver.ProofMethod (
  -- * Proof methods
    CaseName
  , ProofMethod(..)
  , DiffProofMethod(..)
  , execProofMethod
  , execDiffProofMethod

  -- ** Heuristics
  , rankProofMethods
  , rankDiffProofMethods

  , roundRobinHeuristic
  , useHeuristic
  , finishedSubterms

  -- ** Pretty Printing
  , prettyProofMethod
  , prettyDiffProofMethod

) where
  
import           GHC.Generics                              (Generic)
import           Data.Binary
import           Data.Function                             (on)
import           Data.Label                                hiding (get)
import qualified Data.Label                                as L
import           Data.List                                 (intersperse,partition,groupBy,sortBy,isPrefixOf,findIndex,intercalate)
import qualified Data.Map                                  as M
import           Data.Maybe                                (catMaybes, fromMaybe)
-- import           Data.Monoid
import           Data.Ord                                  (comparing)
import qualified Data.Set                                  as S
import           Extension.Prelude                         (sortOn)
import qualified Data.ByteString.Char8 as BC

import           Control.Basics
import           Control.DeepSeq
import qualified Control.Monad.Trans.PreciseFresh          as Precise

import           Debug.Trace
import           Safe
import           System.IO.Unsafe
import           System.Process

import           Theory.Constraint.Solver.Sources
import           Theory.Constraint.Solver.Contradictions
import           Theory.Constraint.Solver.Goals
import           Theory.Constraint.Solver.AnnotatedGoals
import           Theory.Constraint.Solver.Reduction
import           Theory.Constraint.Solver.Simplify
--import           Theory.Constraint.Solver.Heuristics
import           Theory.Constraint.System
import           Theory.Model
import           Theory.Text.Pretty



------------------------------------------------------------------------------
-- Utilities
------------------------------------------------------------------------------

-- | @uniqueListBy eq changes xs@ zips the @changes@ with all sequences equal
-- elements in the list.
--
-- > uniqueListBy compare id (const [ (++ show i) | i <- [1..] ]) ["a","b","a"] =
-- > ["a1","b","a2"]
--
uniqueListBy :: (a -> a -> Ordering) -> (a -> a) -> (Int -> [a -> a]) -> [a] -> [a]
uniqueListBy ord single distinguish xs0 =
      map fst
    $ sortBy (comparing snd)
    $ concat $ map uniquify $ groupBy (\x y -> ord (fst x) (fst y) == EQ)
    $ sortBy (ord `on` fst)
    $ zip xs0 [(0::Int)..]
  where
    uniquify []      = error "impossible"
    uniquify [(x,i)] = [(single x, i)]
    uniquify xs      = zipWith (\f (x,i) -> (f x, i)) dist xs
      where
        dist = distinguish $ length xs

isNonLoopBreakerProtoFactGoal :: (Goal, (a, Usefulness)) -> Bool
isNonLoopBreakerProtoFactGoal (PremiseG _ fa, (_, Useful)) =
   not (isKFact fa) && not (isAuthOutFact fa)
isNonLoopBreakerProtoFactGoal _                            = False


isLastProtoFact :: Goal -> Bool
isLastProtoFact (PremiseG _ fa) = isSolveLastFact fa
isLastProtoFact _               = False

isFirstProtoFact :: Goal -> Bool
isFirstProtoFact (PremiseG _ fa) = isSolveFirstFact fa
isFirstProtoFact _               = False

isNotAuthOut :: Goal -> Bool
isNotAuthOut (PremiseG _ fa) = not (isAuthOutFact fa)
isNotAuthOut _               = False

msgPremise :: Goal -> Maybe LNTerm
msgPremise (ActionG _ fa) = do (UpK, m) <- kFactView fa; return m
msgPremise _              = Nothing

isProgressFact :: Fact t -> Bool
isProgressFact (factTag -> ProtoFact Linear name 1) = isPrefixOf "ProgressTo_" name
isProgressFact _ = False

isProgressDisj :: Goal -> Bool
isProgressDisj (DisjG (Disj disj )) = all (\f ->  (case f of 
        GGuarded Ex [(_,LSortNode)] [Action _ f' ] _ -> isProgressFact f'
        _                                            -> False
        )) disj
isProgressDisj _ = False

isDisjGoalButNotProgress :: Goal -> Bool
isDisjGoalButNotProgress g = isDisjGoal g && not (isProgressDisj g)

isLastName :: LVar -> Bool
isLastName lv = "L_" `isPrefixOf` (lvarName lv)

isFirstName :: LVar -> Bool
isFirstName lv = "F_" `isPrefixOf` (lvarName lv)

isKnowsLastNameGoal :: Goal -> Bool
isKnowsLastNameGoal goal = case msgPremise goal of
    Just (viewTerm -> Lit (Var lv)) | ((lvarSort lv  == LSortFresh) && isLastName lv)-> True
    _                                                           -> False

isKnowsFirstNameGoal :: Goal -> Bool
isKnowsFirstNameGoal goal = case msgPremise goal of
    Just (viewTerm -> Lit (Var lv)) | ((lvarSort lv  == LSortFresh) && isFirstName lv)-> True
    _                                                           -> False

isPrivateKnowsGoal :: Goal -> Bool
isPrivateKnowsGoal goal = case msgPremise goal of
    Just t -> isPrivateFunction t
    _      -> False

isDoubleExpGoal :: Goal -> Bool
isDoubleExpGoal goal = case msgPremise goal of
    Just (viewTerm2 -> FExp  _ (viewTerm2 -> FMult _)) -> True
    _                                                  -> False

-- | @sortDecisionTree xs ps@ returns a reordering of @xs@
-- such that the sublist satisfying @ps!!0@ occurs first,
-- then the sublist satisfying @ps!!1@, and so on.
sortDecisionTree :: [a -> Bool] -> [a] -> [a]
sortDecisionTree []     xs = xs
sortDecisionTree (p:ps) xs = sat ++ sortDecisionTree ps nonsat
  where (sat, nonsat) = partition p xs

-- | Same as sortDecisionTree, but adding the satisfied goals at the end of the list
sortDecisionTreeLast :: [a -> Bool] -> [a] -> [a]
sortDecisionTreeLast []     xs = xs
sortDecisionTreeLast (p:ps) xs = sortDecisionTreeLast ps nonsat ++ sat
  where (sat, nonsat) = partition p xs

unmarkPremiseG :: (Goal, (a, Usefulness))
    -> (Goal, (a, Usefulness))
unmarkPremiseG (goal@(PremiseG _ _), (nr, _)) = (goal, (nr, Useful))
unmarkPremiseG annGoal                        = annGoal


------------------------------------------------------------------------------
-- Proof Methods
------------------------------------------------------------------------------

-- | Every case in a proof is uniquely named.
type CaseName = String

-- | Sound transformations of sequents.
data ProofMethod =
    Sorry (Maybe String)                 -- ^ Proof was not completed
  | Solved                               -- ^ An attack was found.
  | Unfinishable                         -- ^ The proof cannot be finished (due to reducible operators in subterms)
  | Simplify                             -- ^ A simplification step.
  | SolveGoal Goal                       -- ^ A goal that was solved.
  | Contradiction (Maybe Contradiction)  -- ^ A contradiction could be
                                         -- derived, possibly with a reason.
  | Induction                            -- ^ Use inductive strengthening on
                                         -- the single formula constraint in
                                         -- the system.
  deriving( Eq, Ord, Show, Generic, NFData, Binary )

-- | Sound transformations of diff sequents.
data DiffProofMethod =
    DiffSorry (Maybe String)                 -- ^ Proof was not completed
  | DiffMirrored                             -- ^ No attack was found
  | DiffAttack                               -- ^ A potential attack was found
  | DiffUnfinishable                         -- ^ The backward search is complete (but there are reducible operators in subterms)
  | DiffRuleEquivalence                      -- ^ Consider all rules
  | DiffBackwardSearch                       -- ^ Do the backward search starting from a rule
  | DiffBackwardSearchStep ProofMethod       -- ^ A step in the backward search starting from a rule
  deriving( Eq, Ord, Show, Generic, NFData, Binary )

  
instance HasFrees ProofMethod where
    foldFrees f (SolveGoal g)     = foldFrees f g
    foldFrees f (Contradiction c) = foldFrees f c
    foldFrees _ _                 = mempty

    foldFreesOcc  _ _ = const mempty

    mapFrees f (SolveGoal g)     = SolveGoal <$> mapFrees f g
    mapFrees f (Contradiction c) = Contradiction <$> mapFrees f c
    mapFrees _ method            = pure method

instance HasFrees DiffProofMethod where
    foldFrees f (DiffBackwardSearchStep c) = foldFrees f c
    foldFrees _ _                          = mempty

    foldFreesOcc  _ _ = const mempty

    mapFrees f (DiffBackwardSearchStep c) = DiffBackwardSearchStep <$> mapFrees f c
    mapFrees _ method                     = pure method

-- Proof method execution
-------------------------

-- @execMethod rules method se@ checks first if the @method@ is applicable to
-- the sequent @se@. Then, it applies the @method@ to the sequent under the
-- assumption that the @rules@ describe all rewriting rules in scope.
--
-- NOTE that the returned systems have their free substitution fully applied
-- and all variable indices reset.
execProofMethod :: ProofContext
                -> ProofMethod -> System -> Maybe (M.Map CaseName System)
execProofMethod ctxt method sys =
      case method of
        Sorry _                                -> return M.empty
        Solved
<<<<<<< HEAD
          | null (openGoals sys) && not (contradictorySystem ctxt sys) -> return M.empty
          | otherwise                                                  -> Nothing 
=======
          | null (openGoals sys)
            && finishedSubterms ctxt sys       -> return M.empty
          | otherwise                          -> Nothing
        Unfinishable
          | null (openGoals sys)
            && not (finishedSubterms ctxt sys) -> return M.empty
          | otherwise                          -> Nothing
>>>>>>> 9dcd33a4
        SolveGoal goal
          | goal `M.member` L.get sGoals sys   -> execSolveGoal goal
          | otherwise                          -> Nothing
        Simplify                               -> singleCase simplifySystem
        Induction                              -> M.map cleanupSystem <$> execInduction
        Contradiction _
          | null (contradictions ctxt sys)     -> Nothing
          | otherwise                          -> Just M.empty
  where
    -- at this point it is safe to remove the free substitution, as all
    -- systems have it fully applied (by the virtue of a call to
    -- simplifySystem). We also reset the variable indices here.
    cleanupSystem =
         (`Precise.evalFresh` Precise.nothingUsed)
       . renamePrecise
       . set sSubst emptySubst


    -- expect only one or no subcase in the given case distinction
    singleCase m =
        case    removeRedundantCases ctxt [] id . map cleanupSystem
              . map fst . getDisj $ execReduction m ctxt sys (avoid sys) of
          []                  -> return $ M.empty
          [sys'] | check sys' -> return $ M.singleton "" sys'
                 | otherwise  -> mzero
          syss                ->
               return $ M.fromList (zip (map show [(1::Int)..]) syss)
      where check sys' = cleanupSystem sys /= sys'

    -- solve the given goal
    -- PRE: Goal must be valid in this system.
    execSolveGoal :: Goal -> Maybe (M.Map CaseName System)
    execSolveGoal goal =
        return . makeCaseNames . removeRedundantCases ctxt [] snd
               . map (second cleanupSystem) . map fst . getDisj
               $ reduc
      where
        reduc  = runReduction solver ctxt sys (avoid sys)
        ths    = L.get pcSources ctxt
        solver = do name <- maybe (solveGoal goal)
                                  (fmap $ concat . intersperse "_")
                                  (solveWithSource ctxt ths goal)
                    simplifySystem
                    return name

        makeCaseNames =
            M.fromListWith (error "case names not unique")
          . uniqueListBy (comparing fst) id distinguish
          where
            distinguish n =
                [ (\(x,y) -> (x ++ "_case_" ++ pad (show i), y))
                | i <- [(1::Int)..] ]
              where
                l      = length (show n)
                pad cs = replicate (l - length cs) '0' ++ cs

    -- Apply induction: possible if the system contains only
    -- a single, last-free, closed formula.
    execInduction
      | sys == sys0 =
          case S.toList $ L.get sFormulas sys of
            [gf] -> case ginduct gf of
                      Right (bc, sc) -> Just $ insCase "empty_trace"     bc
                                             $ insCase "non_empty_trace" sc
                                             $ M.empty
                      _              -> Nothing
            _    -> Nothing

      | otherwise = Nothing
      where
        sys0 = set sFormulas (L.get sFormulas sys)
             $ set sLemmas (L.get sLemmas sys)
             $ emptySystem (L.get sSourceKind sys) (L.get sDiffSystem sys)

        insCase name gf = M.insert name (set sFormulas (S.singleton gf) sys)

-- @execDiffMethod rules method se@ checks first if the @method@ is applicable to
-- the sequent @se@. Then, it applies the @method@ to the sequent under the
-- assumption that the @rules@ describe all rewriting rules in scope.
--
-- NOTE that the returned systems have their free substitution fully applied
-- and all variable indices reset.
execDiffProofMethod :: DiffProofContext
                -> DiffProofMethod -> DiffSystem -> Maybe (M.Map CaseName DiffSystem)
execDiffProofMethod ctxt method sys = -- error $ show ctxt ++ show method ++ show sys -- return M.empty
      case method of
        DiffSorry _                                           -> return M.empty
        DiffBackwardSearch
          | (L.get dsProofType sys) == (Just RuleEquivalence) -> case (L.get dsCurrentRule sys, L.get dsSide sys) of
                                                                      (Just rule, Nothing) -> Just $ startBackwardSearch rule
                                                                      (_ , _)              -> Nothing
          | otherwise                                         -> Nothing
        DiffBackwardSearchStep meth
          | (L.get dsProofType sys) == (Just RuleEquivalence)
            && (meth /= Induction)
            && (meth /= (Contradiction (Just ForbiddenKD)))   -> case (L.get dsCurrentRule sys, L.get dsSide sys, L.get dsSystem sys) of
                                                                      (Just _, Just s, Just sys') -> applyStep meth s sys'
                                                                      (_ , _ , _)                 -> Nothing
          | otherwise                                         -> Nothing
        DiffMirrored
          | (L.get dsProofType sys) == (Just RuleEquivalence) -> case (L.get dsCurrentRule sys, L.get dsSide sys, L.get dsSystem sys) of
                                                                      (Just _, Just s, Just sys') -> if isTrivial sys' && allSubtermsFinished && (fst (evaluateRestrictions ctxt sys mirrorSyss (isSolved s sys')) == TTrue)
                                                                                                        then return M.empty
                                                                                                        else Nothing
                                                                                                    where
                                                                                                        mirrorSyss = getMirrorDG ctxt s sys'
                                                                                                        mirrorCtxt = eitherProofContext ctxt (opposite s)
                                                                                                        allSubtermsFinished = finishedSubterms (eitherProofContext ctxt s) sys' && all (finishedSubterms mirrorCtxt) mirrorSyss
                                                                      (_ , _ , _)                 -> Nothing                                                       
          | otherwise                                         -> Nothing
        DiffAttack
          | (L.get dsProofType sys) == (Just RuleEquivalence) -> case (L.get dsCurrentRule sys, L.get dsSide sys, L.get dsSystem sys) of
                                                                      (Just _, Just s, Just sys') -> if (isSolved s sys' || (isTrivial sys' && not (contradictorySystem (eitherProofContext ctxt s) sys'))) &&
                                                                                                        (allSubtermsFinished && (fst (evaluateRestrictions ctxt sys mirrorSyss (isSolved s sys')) == TFalse))
                                                                                                      then return M.empty
                                                                                                        -- In the second case, the system is trivial, has no mirror and restrictions do not get in the way.
                                                                                                        -- If we solve arbitrarily the last remaining trivial goals,
                                                                                                        -- then there will be an attack.                                                                                                        then 
                                                                                                      else Nothing
                                                                                                        where
                                                                                                          mirrorSyss = getMirrorDG ctxt s sys'
                                                                                                          mirrorCtxt = eitherProofContext ctxt (opposite s)
                                                                                                          allSubtermsFinished = finishedSubterms (eitherProofContext ctxt s) sys' && all (finishedSubterms mirrorCtxt) mirrorSyss
                                                                      (_ , _ , _)                 -> Nothing
          | otherwise                                         -> Nothing
        DiffRuleEquivalence
          | (L.get dsProofType sys) == Nothing                -> Just ruleEquivalence
          | otherwise                                         -> Nothing
        DiffUnfinishable
          | (L.get dsProofType sys) == (Just RuleEquivalence) -> case (L.get dsCurrentRule sys, L.get dsSide sys, L.get dsSystem sys) of
                                                                      (Just _, Just s, Just sys') -> if isSolved s sys' && not allSubtermsFinished
                                                                                                        then return M.empty
                                                                                                        else Nothing
                                                                                                      where
                                                                                                        mirrorSyss = getMirrorDG ctxt s sys'
                                                                                                        mirrorCtxt = eitherProofContext ctxt (opposite s)
                                                                                                        allSubtermsFinished = finishedSubterms (eitherProofContext ctxt s) sys' && all (finishedSubterms mirrorCtxt) mirrorSyss
                                                                      (_ , _ , _)                 -> Nothing
          | otherwise                                         -> Nothing
          
  where
    protoRules       = L.get dpcProtoRules  ctxt
    destrRules       = L.get dpcDestrRules  ctxt
    constrRules      = L.get dpcConstrRules ctxt

    protoRulesAC :: Side -> [RuleAC]
    protoRulesAC LHS = filter (\x -> getRuleNameDiff x /= "IntrRecv") $ L.get crProtocol $ L.get pcRules (L.get dpcPCLeft  ctxt)
    protoRulesAC RHS = filter (\x -> getRuleNameDiff x /= "IntrRecv") $ L.get crProtocol $ L.get pcRules (L.get dpcPCRight ctxt)
    
    ruleEquivalenceSystem :: String -> DiffSystem
    ruleEquivalenceSystem rule = L.set dsCurrentRule (Just rule) 
      $ L.set dsConstrRules (S.fromList constrRules) 
      $ L.set dsDestrRules (S.fromList destrRules) 
      $ L.set dsProtoRules (S.fromList protoRules) 
      $ L.set dsProofType (Just RuleEquivalence) sys
      
    formula :: String -> LNFormula
    formula rulename = Qua Ex ("i", LSortNode) (Ato (Action (LIT (Var (Bound 0))) (Fact (ProtoFact Linear ("Diff" ++ rulename) 0) S.empty [])))
    
    ruleEquivalenceCase :: M.Map CaseName DiffSystem -> RuleAC -> M.Map CaseName DiffSystem
    ruleEquivalenceCase m rule = M.insert ("Rule_" ++ (getRuleName rule) ++ "") (ruleEquivalenceSystem (getRuleNameDiff rule)) m
    
    -- Not checking construction rules is sound, as they are 'trivial' !
    -- Note that we use the protoRulesAC, as we also want to include the ISEND rule as it is labelled with an action that might show up in restrictions.
    -- LHS or RHS is not important in this case as we only need the names of the rules.
    ruleEquivalence :: M.Map CaseName DiffSystem
    ruleEquivalence = foldl ruleEquivalenceCase (foldl ruleEquivalenceCase {-(foldl ruleEquivalenceCase-} M.empty {-constrRules)-} destrRules) (protoRulesAC LHS)
    
    isTrivial :: System -> Bool
    isTrivial sys' = (dgIsNotEmpty sys') && (allOpenGoalsAreSimpleFacts ctxt sys') && (allOpenFactGoalsAreIndependent sys')
    
    backwardSearchSystem :: Side -> DiffSystem -> String -> DiffSystem
    backwardSearchSystem s sys' rulename = L.set dsSide (Just s)
      $ L.set dsSystem (Just ruleSys) sys'
        where
          ruleSys = insertLemmas reuseLemmas $ formulaToSystem (snd . head $ filter (\x -> fst x == s) $ L.get dpcRestrictions ctxt) RefinedSource ExistsSomeTrace True (formula rulename)
          reuseLemmas = map snd $ filter (\x -> fst x == s) $ L.get dpcReuseLemmas ctxt

    startBackwardSearch :: String -> M.Map CaseName DiffSystem
    startBackwardSearch rulename = M.insert ("LHS") (backwardSearchSystem LHS sys rulename) $ M.insert ("RHS") (backwardSearchSystem RHS sys rulename) $ M.empty
    
    applyStep :: ProofMethod -> Side -> System -> Maybe (M.Map CaseName DiffSystem)
    applyStep m s sys' = case (execProofMethod (eitherProofContext ctxt s) m sys') of
                           Nothing    -> Nothing
                           Just cases -> Just $ M.map (\x -> L.set dsSystem (Just x) sys) cases

    isSolved :: Side -> System -> Bool
    isSolved s sys' = (rankProofMethods GoalNrRanking [defaultTactic] (eitherProofContext ctxt s) sys') == [] -- checks if the system is solved


-- | returns True if there are no reducible operators on top of a right side of a subterm in the subterm store
finishedSubterms :: ProofContext -> System -> Bool
finishedSubterms pc sys = hasReducibleOperatorsOnTop (reducibleFunSyms $ mhMaudeSig $ L.get pcMaudeHandle pc) (L.get sSubtermStore sys)

------------------------------------------------------------------------------
-- Heuristics
------------------------------------------------------------------------------

-- | Use a 'GoalRanking' to sort a list of 'AnnotatedGoal's stemming from the
-- given constraint 'System'.
rankGoals :: ProofContext -> GoalRanking ProofContext -> [Tactic ProofContext] -> System -> [AnnotatedGoal] -> [AnnotatedGoal]
rankGoals ctxt ranking tacticsList = case ranking of
    GoalNrRanking       -> \_sys -> goalNrRanking
    OracleRanking oracleName -> oracleRanking oracleName ctxt
    OracleSmartRanking oracleName -> oracleSmartRanking oracleName ctxt
    UsefulGoalNrRanking ->
        \_sys -> sortOn (\(_, (nr, useless)) -> (useless, nr))
    SapicRanking -> sapicRanking ctxt
    SapicPKCS11Ranking -> sapicPKCS11Ranking ctxt
    SmartRanking useLoopBreakers -> smartRanking ctxt useLoopBreakers
    SmartDiffRanking -> smartDiffRanking ctxt
    InjRanking useLoopBreakers -> injRanking ctxt useLoopBreakers
    InternalTacticRanking tactic-> internalTacticRanking (chosenTactic tacticsList tactic) ctxt

    where 
      chosenTactic :: [Tactic ProofContext] -> Tactic ProofContext-> Tactic ProofContext
      chosenTactic   []  t = chooseError tacticsList t
      chosenTactic (h:q) t = case (checkName h t) of 
        True  -> h
        False -> chosenTactic q t 

      definedHeuristic = intercalate [','] (foldl (\acc x -> (_name x):acc ) [] tacticsList)

      checkName t1 t2 = (_name t1) == (_name t2)

      chooseError [] _ = error $ "No tactic has been written in the theory file"
      chooseError _  t = error $ "The tactic specified ( "++(show $ _name t)++" ) is not written in the theory file, please chose among the following: "++(show definedHeuristic)

-- | Use a 'GoalRanking' to generate the ranked, list of possible
-- 'ProofMethod's and their corresponding results in this 'ProofContext' and
-- for this 'System'. If the resulting list is empty, then the constraint
-- system is solved.
rankProofMethods :: GoalRanking ProofContext -> [Tactic ProofContext] -> ProofContext -> System
                 -> [(ProofMethod, (M.Map CaseName System, String))]
rankProofMethods ranking tactics ctxt sys = do
    (m, expl) <-
            (contradiction <$> contradictions ctxt sys)
        <|> (case L.get pcUseInduction ctxt of
               AvoidInduction -> [(Simplify, ""), (Induction, "")]
               UseInduction   -> [(Induction, ""), (Simplify, "")]
            )
        <|> (solveGoalMethod <$> (rankGoals ctxt ranking tactics sys $ openGoals sys))
    case execProofMethod ctxt m sys of
      Just cases -> return (m, (cases, expl))
      Nothing    -> []
  where
    contradiction c                    = (Contradiction (Just c), "")

    sourceRule goal = case goalRule sys goal of
        Just ru -> " (from rule " ++ getRuleName ru ++ ")"
        Nothing -> ""

    solveGoalMethod (goal, (nr, usefulness)) =
      ( SolveGoal goal
      , "nr. " ++ show nr ++ sourceRule goal ++ case usefulness of
                               Useful                -> ""
                               LoopBreaker           -> " (loop breaker)"
                               ProbablyConstructible -> " (probably constructible)"
                               CurrentlyDeducible    -> " (currently deducible)"
      )

-- | Use a 'GoalRanking' to generate the ranked, list of possible
-- 'ProofMethod's and their corresponding results in this 'DiffProofContext' and
-- for this 'DiffSystem'. If the resulting list is empty, then the constraint
-- system is solved.
rankDiffProofMethods :: GoalRanking ProofContext -> [Tactic ProofContext] -> DiffProofContext -> DiffSystem
                 -> [(DiffProofMethod, (M.Map CaseName DiffSystem, String))]
rankDiffProofMethods ranking tactics ctxt sys = do
    (m, expl) <-
            [(DiffRuleEquivalence, "Prove equivalence using rule equivalence")]
        <|> [(DiffMirrored, "Backward search completed")]
        <|> [(DiffAttack, "Found attack")]
        <|> [(DiffUnfinishable, "Proof cannot be finished")]
        <|> [(DiffBackwardSearch, "Do backward search from rule")]
        <|> (case (L.get dsSide sys, L.get dsSystem sys) of
                  (Just s, Just sys') -> map (\x -> (DiffBackwardSearchStep (fst x), "Do backward search step"))
                                          $ filter (\x -> not $ fst x == Induction)
                                          $ rankProofMethods ranking tactics (eitherProofContext ctxt s) sys'
                  (_     , _        ) -> [])
    case execDiffProofMethod ctxt m sys of
      Just cases -> return (m, (cases, expl))
      Nothing    -> []

-- | Smart constructor for heuristics. Schedules the goal rankings in a
-- round-robin fashion dependent on the proof depth.
roundRobinHeuristic :: [GoalRanking ProofContext] -> Heuristic ProofContext
roundRobinHeuristic = Heuristic

-- | Use a heuristic to schedule a 'GoalRanking' according to the given
-- proof-depth.
useHeuristic :: Heuristic ProofContext -> Int -> GoalRanking ProofContext
useHeuristic (Heuristic []      ) = error "useHeuristic: empty list of rankings"
useHeuristic (Heuristic rankings) =
    ranking
  where
    n = length rankings

    ranking depth
      | depth < 0 = error $ "useHeuristic: negative proof depth " ++ show depth
      | otherwise = rankings !! (depth `mod` n)


{-
-- | Schedule the given local-heuristics in a round-robin fashion.
roundRobinHeuristic :: [GoalRanking] -> Heuristic
roundRobinHeuristic []       = error "roundRobin: empty list of rankings"
roundRobinHeuristic rankings =
    methods
  where
    n = length rankings

    methods depth ctxt sys
      | depth < 0 = error $ "roundRobin: negative proof depth " ++ show depth
      | otherwise =
          ( name
          ,     ((Contradiction . Just) <$> contradictions ctxt sys)
            <|> (case L.get pcUseInduction ctxt of
                   AvoidInduction -> [Simplify, Induction]
                   UseInduction   -> [Induction, Simplify]
                )
            <|> ((SolveGoal . fst) <$> (ranking sys $ openGoals sys))
          )
      where
        (name, ranking) = rankings !! (depth `mod` n)
-}

-- | Sort annotated goals according to their number.
goalNrRanking :: [AnnotatedGoal] -> [AnnotatedGoal]
goalNrRanking = sortOn (fst . snd)

-- | A ranking function using an external oracle to allow user-definable
--   heuristics for each lemma separately.
oracleRanking :: Oracle
              -> ProofContext
              -> System
              -> [AnnotatedGoal] -> [AnnotatedGoal]
oracleRanking oracle ctxt _sys ags0
--  | AvoidInduction == (L.get pcUseInduction ctxt) = ags0
  | otherwise =
    unsafePerformIO $ do
      let ags = goalNrRanking ags0
      let inp = unlines
                  (map (\(i,ag) -> show i ++": "++ (concat . lines . render $ pgoal ag))
                       (zip [(0::Int)..] ags))
      outp <- readProcess (oraclePath oracle) [ L.get pcLemmaName ctxt ] inp
      
      let indices = catMaybes . map readMay . lines $ outp
          ranked = catMaybes . map (atMay ags) $ indices
          remaining = filter (`notElem` ranked) ags
          logMsg =    ">>>>>>>>>>>>>>>>>>>>>>>> START INPUT\n"
                   ++ inp
                   ++ "\n>>>>>>>>>>>>>>>>>>>>>>>> START OUTPUT\n"
                   ++ outp
                   ++ "\n>>>>>>>>>>>>>>>>>>>>>>>> END Oracle call\n"
      guard $ trace logMsg True
      -- _ <- getLine
      -- let sd = render $ vcat $ map prettyNode $ M.toList $ L.get sNodes sys
      -- guard $ trace sd True

      return (ranked ++ remaining)
  where
    pgoal (g,(_nr,_usefulness)) = prettyGoal g

-- | A ranking function using an external oracle to allow user-definable
--   heuristics for each lemma separately, using the smartRanking heuristic
--   as the baseline.
oracleSmartRanking :: Oracle
                   -> ProofContext
                   -> System
                   -> [AnnotatedGoal] -> [AnnotatedGoal]
oracleSmartRanking oracle ctxt _sys ags0
--  | AvoidInduction == (L.get pcUseInduction ctxt) = ags0
  | otherwise =
    unsafePerformIO $ do
      let ags = smartRanking ctxt False _sys ags0
      let inp = unlines
                  (map (\(i,ag) -> show i ++": "++ (concat . lines . render $ pgoal ag))
                       (zip [(0::Int)..] ags))
      outp <- readProcess (oraclePath oracle) [ L.get pcLemmaName ctxt ] inp
      let indices = catMaybes . map readMay . lines $ outp
          ranked = catMaybes . map (atMay ags) $ indices
          remaining = filter (`notElem` ranked) ags
          logMsg =    ">>>>>>>>>>>>>>>>>>>>>>>> START INPUT\n"
                   ++ inp
                   ++ "\n>>>>>>>>>>>>>>>>>>>>>>>> START OUTPUT\n"
                   ++ outp
                   ++ "\n>>>>>>>>>>>>>>>>>>>>>>>> END Oracle call\n"
      guard $ trace logMsg True
      -- let sd = render $ vcat $ map prettyNode $ M.toList $ L.get sNodes sys

      return (ranked ++ remaining)
  where
    pgoal (g,(_nr,_usefulness)) = prettyGoal g

-- | This function apply a tactic to a list of AnnotatedGoals to retrive an ordered list according
-- | to its Prio/Deprio's functions
itRanking :: Tactic ProofContext -> [AnnotatedGoal] -> ProofContext -> System -> [AnnotatedGoal]
itRanking tactic ags ctxt _sys = result
    where
      -- Getting the functions from priorities
      prioToFunctions = map functionsPrio (_prios tactic)
      indexPrio = map (findIndex (==True)) $ map (applyIsPrio prioToFunctions ctxt _sys) ags    -- find the first prio that match every goal
      indexedPrio = sortOn fst $ zip indexPrio ags                                              -- ordening of goals given the fisrt prio they meet 
      groupedPrio = groupBy (\(indice1,_) (indice2,_) -> indice1 == indice2) indexedPrio        -- grouping goals by prio
      preorderedPrio = if (Nothing `elem` indexPrio) then map (snd . unzip) (tail groupedPrio) else map (snd . unzip) groupedPrio -- recovering ranked goals only (no prio = Nothing = fst)

      prioRankingFunctions = map rankingPrio (_prios tactic)                                              -- retrieve rankingFuntions for all Prio
      rankingFunToBeAppliedPrio = chooseRankingFunctionByPrio prioRankingFunctions (map head groupedPrio) -- only the functions for prios that are relevant
      prioReorderedGoals = applyRankingFunctions rankingFunToBeAppliedPrio preorderedPrio                 -- apply the function 

      rankedPrioGoals = concat prioReorderedGoals                                                         -- string the results in a single table
      
      -- Getting the functions from depriorities (same as above but dor the depriorities)
      deprioToFunctions = map functionsDeprio (_deprios tactic)
      indexDeprio = map (findIndex (==True)) $ map (applyIsPrio deprioToFunctions ctxt _sys) ags
      indexedDeprio = sortOn fst $ zip indexDeprio ags 
      groupedDeprio = groupBy (\(indice1,_) (indice2,_) -> indice1 == indice2) indexedDeprio
      preorderedDeprio = if (Nothing `elem` indexDeprio) then map (snd . unzip) (tail groupedDeprio) else map (snd . unzip) groupedDeprio -- recovering ranked goals only (no prio = Nothing = fst)

      deprioRankingFunctions = map rankingDeprio (_deprios tactic)
      rankingFunToBeAppliedDeprio = chooseRankingFunctionByPrio deprioRankingFunctions (map head groupedDeprio)
      deprioReorderedGoals = applyRankingFunctions rankingFunToBeAppliedDeprio preorderedDeprio

      rankedDeprioGoals = concat deprioReorderedGoals

      --Concatenation of results
      nonRanked = filter (`notElem` rankedPrioGoals++rankedDeprioGoals) ags
      result = rankedPrioGoals ++ nonRanked ++ rankedDeprioGoals

      -- Check whether a goal match a prio
      isPrio :: [(AnnotatedGoal, ProofContext, System) -> Bool] -> ProofContext -> System -> AnnotatedGoal -> Bool
      isPrio list agoal ctxt_ sys = or $ (sequenceA list) (sys,agoal,ctxt_)

      -- Try to match all prio with all goals
      applyIsPrio :: [[(AnnotatedGoal, ProofContext, System) -> Bool]] -> ProofContext -> System -> AnnotatedGoal -> [Bool]
      applyIsPrio [] _ _ _ = []
      applyIsPrio [xs] agoal ctxt_ sys = isPrio xs agoal ctxt_ sys:[]
      applyIsPrio (h:t) agoal ctxt_ sys = isPrio h agoal ctxt_ sys:applyIsPrio t agoal ctxt_ sys

      -- If it exists, retrieve the right rankingFuntion for all Goals recognized by a Prio/Deprio
      chooseRankingFunctionByPrio :: [Maybe ([AnnotatedGoal] -> [AnnotatedGoal])] -> [(Maybe Int,AnnotatedGoal)] -> [Maybe ([AnnotatedGoal] -> [AnnotatedGoal])]
      chooseRankingFunctionByPrio [] _ = []
      chooseRankingFunctionByPrio _ [] = []
      chooseRankingFunctionByPrio _ [(Nothing,_)] = []
      chooseRankingFunctionByPrio rf [(Just n,_)] = [rf !! n]
      chooseRankingFunctionByPrio rf ((Nothing,_):t) = (chooseRankingFunctionByPrio rf t)
      chooseRankingFunctionByPrio rf ((Just n,_):t) = (rf !! n):(chooseRankingFunctionByPrio rf t)

      -- If a given Prio/Deprio has a rankingFunction defined, apply it to the goals regognized by this Prio/Deprio
      applyRankingFunctions :: [Maybe ([AnnotatedGoal] -> [AnnotatedGoal])] -> [[AnnotatedGoal]] -> [[AnnotatedGoal]]
      applyRankingFunctions [] _ = []
      applyRankingFunctions _ [] = []
      applyRankingFunctions (hf:tf) (hg:tg) = (apply_ hf hg):(applyRankingFunctions tf tg)
        where
            apply_ :: Maybe ([AnnotatedGoal] -> [AnnotatedGoal]) -> [AnnotatedGoal] -> [AnnotatedGoal]
            apply_ Nothing l = l
            apply_ (Just f) l = f l



-- | A ranking function using a tactic to allow user-definable heuristics
--   for each lemma separately, using the user chosen defaultMethod heuristic
--   as the baseline.
internalTacticRanking :: Tactic ProofContext -> ProofContext -> System -> [AnnotatedGoal] -> [AnnotatedGoal]
internalTacticRanking tactic ctxt _sys ags0 = trace logMsg res
    where
        defaultMethod =  _presort tactic                        -- retrieve baseline heuristic 
        ags = rankGoals ctxt defaultMethod [tactic] _sys ags0   -- get goals accordingly
        pgoal (g,(_nr,_usefulness)) = prettyGoal g
        inp = unlines
                    (map (\(i,ag) -> show i ++": "++ (concat . lines . render $ pgoal ag))
                         (zip [(0::Int)..] ags))
        res = itRanking tactic ags ctxt _sys                    -- apply the tactic ranking
        dict = M.fromList (zip ags [(0::Int)..])
        outp = map (fromMaybe (-1)) (map (flip M.lookup dict) res)
        prettyOut = unlines (map show outp)
        logMsg = ">>>>>>>>>>>>>>>>>>>>>>>> START INPUT\n"
                     ++ inp
                     ++ "\n>>>>>>>>>>>>>>>>>>>>>>>> START OUTPUT\n"
                     ++ prettyOut
                     ++ "\n>>>>>>>>>>>>>>>>>>>>>>>> END Oracle call\n"

-- | Utilities for SAPiC translations specifically 

isAuthOutFact :: Fact t -> Bool
isAuthOutFact (Fact (ProtoFact _ "AuthOut" _) _ _) = True
isAuthOutFact  _                                 = False

isStateFact :: Goal -> Bool
isStateFact (PremiseG _ (Fact (ProtoFact _ n _) _ _)) = isPrefixOf "state_" n
isStateFact  _                                 = False

isUnlockAction :: Goal -> Bool
isUnlockAction (ActionG _ (Fact (ProtoFact _ "Unlock" _) _ _)) = True
isUnlockAction  _                                 = False

isEventAction :: Goal -> Bool
isEventAction (ActionG _ (Fact (ProtoFact _ "Event" _) _ _ )) = True
isEventAction  _                                 = False

isMID_Receiver :: Goal -> Bool
isMID_Receiver (PremiseG _ (Fact (ProtoFact _ "MID_Receiver" _) _ _)) = True
isMID_Receiver  _                                 = False

isMID_Sender :: Goal -> Bool
isMID_Sender (PremiseG _ (Fact (ProtoFact _ "MID_Sender" _) _ _)) = True
isMID_Sender  _                                 = False

isFirstInsertAction :: Goal -> Bool
isFirstInsertAction (ActionG _ (Fact (ProtoFact _ "Insert" _) _ (t:_)) ) = 
    case t of
    (viewTerm2 -> FPair (viewTerm2 -> Lit2( Con (Name PubName a)))  _) -> isPrefixOf "F_" (show a)
    _ -> False
isFirstInsertAction _ = False

isLastInsertAction :: Goal -> Bool
isLastInsertAction (ActionG _ (Fact (ProtoFact _ "Insert" _) _ (t:_)) ) = 
        case t of
            (viewTerm2 -> FPair (viewTerm2 -> Lit2( Con (Name PubName a)))  _) ->  isPrefixOf "L_" (show a)
            _ -> False
isLastInsertAction _ = False

isNotInsertAction :: Goal -> Bool
isNotInsertAction (ActionG _ (Fact (ProtoFact _ "Insert" _) _ _)) = False
isNotInsertAction  _                                 = True

isNotReceiveAction :: Goal -> Bool
isNotReceiveAction (ActionG _ (Fact (ProtoFact _ "Receive" _) _ _)) = False
isNotReceiveAction  _                                 = True

isStandardActionGoalButNotInsertOrReceive :: Goal -> Bool
isStandardActionGoalButNotInsertOrReceive g = 
   (isStandardActionGoal g) && (isNotInsertAction g) && (isNotReceiveAction g)

isStandardActionGoalButNotInsert :: Goal -> Bool
isStandardActionGoalButNotInsert g = 
       (isStandardActionGoal g) &&  (isNotInsertAction g) && (not $ isEventAction g)

-- | A ranking function tuned for the automatic verification of
-- protocols generated with the Sapic tool
sapicRanking :: ProofContext
              -> System
              -> [AnnotatedGoal] -> [AnnotatedGoal]
sapicRanking ctxt sys =
    sortOnUsefulness . unmark . sortDecisionTreeLast solveLast . sortDecisionTree solveFirst . goalNrRanking
  where
    oneCaseOnly = catMaybes . map getMsgOneCase . L.get pcSources $ ctxt

    isMsgOneCaseGoal goal = case msgPremise goal of
        Just (viewTerm -> FApp o _) | o `elem` oneCaseOnly -> True
        _                                                  -> False

    getMsgOneCase cd = case msgPremise (L.get cdGoal cd) of
      Just (viewTerm -> FApp o _)
        | length (getDisj (L.get cdCases cd)) == 1 -> Just o
      _                                            -> Nothing

    sortOnUsefulness = sortOn (tagUsefulness . snd . snd)
    unmark = map unmarkPremiseG

    tagUsefulness Useful                = 0 :: Int
    tagUsefulness ProbablyConstructible = 1
    tagUsefulness LoopBreaker           = 0
    tagUsefulness CurrentlyDeducible    = 2

    solveLast = 
        [ 
        isLastInsertAction . fst, -- move insert actions for positions that start with L_ to the end
        isLastProtoFact . fst, -- move Last proto facts (L_) to the end.
        isKnowsLastNameGoal . fst, -- move last names (L_key) to the end
        isEventAction . fst -- move event action, used in accountabilty translation, to the end
        ]

    solveFirst =
        [ isChainGoal . fst
        , isDisjGoalButNotProgress . fst --
        , isFirstProtoFact . fst
        , isMID_Receiver . fst --
        , isMID_Sender . fst --
        , isStateFact . fst
        , isUnlockAction . fst
        , isKnowsFirstNameGoal . fst
        , isFirstInsertAction . fst
        , isNonLoopBreakerProtoFactGoal
        , isStandardActionGoalButNotInsertOrReceive  . fst
        , isProgressDisj . fst
        , isNotAuthOut . fst
        , isPrivateKnowsGoal . fst
        -- , isFreshKnowsGoal . fst
        , isSplitGoalSmall . fst
        , isMsgOneCaseGoal . fst
        , isDoubleExpGoal . fst
        , isNoLargeSplitGoal . fst 
        ]
        -- move the rest (mostly more expensive KU-goals) before expensive
        -- equation splits

    -- FIXME: This small split goal preferral is quite hacky when using
    -- induction. The problem is that we may end up solving message premise
    -- goals all the time instead of performing a necessary split. We should make
    -- sure that a split does not get too old.
    smallSplitGoalSize = 3

    -- Be conservative on splits that don't exist.
    isSplitGoalSmall (SplitG sid) =
        maybe False (<= smallSplitGoalSize) $ splitSize (L.get sEqStore sys) sid
    isSplitGoalSmall _            = False

    isNoLargeSplitGoal goal@(SplitG _) = isSplitGoalSmall goal
    isNoLargeSplitGoal _               = True

--  Problematic when using handles.
--    isFreshKnowsGoal goal = case msgPremise goal of
--        Just (viewTerm -> Lit (Var lv)) | lvarSort lv == LSortFresh -> True
--        _                                                           -> False
    -- we recognize any variable starting with h as a handle an deprioritize 

-- | A ranking function tuned for a specific model of the
-- PKCS#11 keymanagement API formulated in SAPIC's input language.
sapicPKCS11Ranking :: ProofContext
              -> System
              -> [AnnotatedGoal] -> [AnnotatedGoal]
sapicPKCS11Ranking ctxt sys =
    sortOnUsefulness . unmark . sortDecisionTreeLast solveLast . sortDecisionTree solveFirst . goalNrRanking
  where
    oneCaseOnly = catMaybes . map getMsgOneCase . L.get pcSources $ ctxt


    getMsgOneCase cd = case msgPremise (L.get cdGoal cd) of
      Just (viewTerm -> FApp o _)
        | length (getDisj (L.get cdCases cd)) == 1 -> Just o
      _                                            -> Nothing

    sortOnUsefulness = sortOn (tagUsefulness . snd . snd)

    unmark = map unmarkPremiseG
    tagUsefulness Useful                = 0 :: Int
    tagUsefulness ProbablyConstructible = 1
    tagUsefulness LoopBreaker           = 0
    tagUsefulness CurrentlyDeducible    = 2

    solveLast = 
        [ 
        -- isNotInsertAction . fst 
        -- ,        
        isKnowsHandleGoal . fst,
        isLastProtoFact . fst,
        isEventAction . fst
        ]
        -- move the Last proto facts (L_) to the end.

    solveFirst =
        [ isChainGoal . fst
        , isDisjGoal . fst
        , isFirstProtoFact . fst
        , isStateFact . fst
        , isUnlockAction . fst
        , isInsertTemplateAction . fst
        , isNonLoopBreakerProtoFactGoal
        , isStandardActionGoalButNotInsert  . fst
        , isNotAuthOut . fst
        , isPrivateKnowsGoal . fst
        -- , isFreshKnowsGoal . fst
        , isSplitGoalSmall . fst
        , isMsgOneCaseGoal . fst
        , isDoubleExpGoal . fst
        , isNoLargeSplitGoal . fst 
        ]
        -- move the rest (mostly more expensive KU-goals) before expensive
        -- equation splits

    -- FIXME: This small split goal preferral is quite hacky when using
    -- induction. The problem is that we may end up solving message premise
    -- goals all the time instead of performing a necessary split. We should make
    -- sure that a split does not get too old.
    smallSplitGoalSize = 3

    isInsertTemplateAction (ActionG _ (Fact (ProtoFact _ "Insert" _) _ (t:_)) ) = 
        case t of
            (viewTerm2 -> FPair (viewTerm2 -> Lit2( Con (Name PubName a)))  _) -> isPrefixOf "template" (show a)
            _ -> False
    isInsertTemplateAction _ = False

--  Problematic when using handles.
--    isFreshKnowsGoal goal = case msgPremise goal of
--        Just (viewTerm -> Lit (Var lv)) | lvarSort lv == LSortFresh -> True
--        _                                                           -> False
    -- we recognize any variable starting with h as a handle an deprioritize 
    isHandle lv = isPrefixOf "h" (lvarName lv)

    isKnowsHandleGoal goal = case msgPremise goal of
        Just (viewTerm -> Lit (Var lv)) | ((lvarSort lv  == LSortFresh) && isHandle lv)-> True
        _                                                           -> False

    isMsgOneCaseGoal goal = case msgPremise goal of
        Just (viewTerm -> FApp o _) | o `elem` oneCaseOnly -> True
        _                                                  -> False

    -- Be conservative on splits that don't exist.
    isSplitGoalSmall (SplitG sid) =
        maybe False (<= smallSplitGoalSize) $ splitSize (L.get sEqStore sys) sid
    isSplitGoalSmall _            = False

    isNoLargeSplitGoal goal@(SplitG _) = isSplitGoalSmall goal
    isNoLargeSplitGoal _               = True


-- | A ranking function tailored for automatic verification of stateful
-- protocols which can make heavy use of injectivity properties
injRanking :: ProofContext
            -> Bool
            -> System
            -> [AnnotatedGoal] -> [AnnotatedGoal]
injRanking ctxt allowLoopBreakers sys =
    (sortOnUsefulness . unmark . sortDecisionTree [notSolveLast] . sortDecisionTree solveFirst . goalNrRanking)
  where
    oneCaseOnly = catMaybes . map getMsgOneCase . L.get pcSources $ ctxt

    getMsgOneCase cd = case msgPremise (L.get cdGoal cd) of
      Just (viewTerm -> FApp o _)
        | length (getDisj (L.get cdCases cd)) == 1 -> Just o
      _                                            -> Nothing

    sortOnUsefulness = sortOn (tagUsefulness . snd . snd)

    tagUsefulness Useful                = 0 :: Int
    tagUsefulness ProbablyConstructible = 1
    tagUsefulness LoopBreaker           = 1
    tagUsefulness CurrentlyDeducible    = 2

    unmark | allowLoopBreakers = map unmarkPremiseG
           | otherwise         = id

    -- move the Last proto facts (L_) and large splits to the end by
    -- putting all goals that shouldn't be solved last in front
    notSolveLast goaltuple = (isNoLargeSplitGoal $ fst goaltuple)
                            && (isNonSolveLastGoal $ fst goaltuple)
                            && (isNotKnowsLastNameGoal $ fst goaltuple)

    solveFirst =
        [ isImmediateGoal . fst         -- Goals with the I_ prefix
        , isHighPriorityGoal . fst      -- Goals with the F_ prefix, by goal number
        , isMedPriorityGoal             -- Various important goals, by goal number
        , isLowPriorityGoal ]
        -- move the rest (mostly more expensive KU-goals) before expensive
        -- equation splits

    smallSplitGoalSize = 3

    -- Putting the goals together like this ranks them by goal number
    -- within the same priority class, so one type of goal doesn't always win
    -- (assuming the same usefulness)
    isHighPriorityGoal goal = (isKnowsFirstNameGoal goal)
                                || (isSolveFirstGoal goal)
                                || (isChainGoal goal)
                                || (isFreshKnowsGoal goal)

    isMedPriorityGoal goaltuple = (isStandardActionGoal $ fst goaltuple)
                                    || (isDisjGoal $ fst goaltuple)
                                    || (isPrivateKnowsGoal $ fst goaltuple)
                                    || (isSplitGoalSmall $ fst goaltuple)
                                    || (isMsgOneCaseGoal $ fst goaltuple)
                                    || (isNonLoopBreakerProtoFactGoal goaltuple)

    isLowPriorityGoal goaltuple = (isDoubleExpGoal $ fst goaltuple)
                                || (isSignatureGoal $ fst goaltuple)
                                || (isProtoFactGoal goaltuple)

    isProtoFactGoal (PremiseG _ fa, (_, _)) = not (isKFact fa)
    isProtoFactGoal _                       = False

    -- Detect 'I_' (immediate) fact and term prefix for heuristics
    isImmediateGoal (PremiseG _ (Fact (ProtoFact _ ('I':'_':_) _) _ _)) = True
    isImmediateGoal (ActionG  _ (Fact (ProtoFact _ ('I':'_':_) _) _ _)) = True
    isImmediateGoal goal = isKnowsImmediateNameGoal goal

    isNonSolveLastGoal (PremiseG _ fa) = not $ isSolveLastFact fa
    isNonSolveLastGoal (ActionG  _ fa) = not $ isSolveLastFact fa
    isNonSolveLastGoal _               = True

    isSolveFirstGoal (PremiseG _ fa) = isSolveFirstFact fa
    isSolveFirstGoal (ActionG  _ fa) = isSolveFirstFact fa
    isSolveFirstGoal _               = False

    isImmediateName lv = isPrefixOf "I_" (lvarName lv)

    isNotKnowsLastNameGoal goal = case msgPremise goal of
        Just (viewTerm -> Lit (Var lv)) | ((lvarSort lv  == LSortFresh) && isLastName lv)-> False
        _                                                           -> True

    isKnowsImmediateNameGoal goal = case msgPremise goal of
        Just (viewTerm -> Lit (Var lv)) | ((lvarSort lv  == LSortFresh) && isImmediateName lv)-> True
        _                                                           -> False
    isFreshKnowsGoal goal = case msgPremise goal of
        Just (viewTerm -> Lit (Var lv)) | (lvarSort lv == LSortFresh) -> True
        _                                                             -> False

    isMsgOneCaseGoal goal = case msgPremise goal of
        Just (viewTerm -> FApp o _) | o `elem` oneCaseOnly -> True
        _                                                  -> False

    isSignatureGoal goal = case msgPremise goal of
        Just (viewTerm -> FApp (NoEq (f, _)) _) | (BC.unpack f) == "sign" -> True
        _                                                                 -> False

    -- Be conservative on splits that don't exist.
    isSplitGoalSmall (SplitG sid) =
        maybe False (<= smallSplitGoalSize) $ splitSize (L.get sEqStore sys) sid
    isSplitGoalSmall _            = False

    isNoLargeSplitGoal goal@(SplitG _) = isSplitGoalSmall goal
    isNoLargeSplitGoal _               = True

-- | A ranking function tuned for the automatic verification of
-- classical security protocols that exhibit a well-founded protocol premise
-- fact flow.
smartRanking :: ProofContext
             -> Bool   -- True if PremiseG loop-breakers should not be delayed
             -> System
             -> [AnnotatedGoal] -> [AnnotatedGoal]
smartRanking ctxt allowPremiseGLoopBreakers sys =
    moveNatToEnd . sortOnUsefulness . unmark . sortDecisionTree notSolveLast . sortDecisionTree solveFirst . goalNrRanking
  where
    oneCaseOnly = catMaybes . map getMsgOneCase . L.get pcSources $ ctxt

    getMsgOneCase cd = case msgPremise (L.get cdGoal cd) of
      Just (viewTerm -> FApp o _)
        | length (getDisj (L.get cdCases cd)) == 1 -> Just o
      _                                            -> Nothing

    sortOnUsefulness = sortOn (tagUsefulness . snd . snd)

    moveNatToEnd = sortOn isNatSubtermSplit
    isNatSubtermSplit (SubtermG st, _) = isNatSubterm st
    isNatSubtermSplit _                = False

    tagUsefulness Useful                = 0 :: Int
    tagUsefulness ProbablyConstructible = 1
    tagUsefulness LoopBreaker           = 1
    tagUsefulness CurrentlyDeducible    = 2

    unmark | allowPremiseGLoopBreakers = map unmarkPremiseG
           | otherwise                 = id

    notSolveLast =
       [ isNonSolveLastGoal . fst ]
       -- move the Last proto facts (L_) to the end by sorting all other goals in front

    solveFirst =
        [ isChainGoal . fst
        , isDisjGoal . fst
        , isSolveFirstGoal . fst
        , isNonLoopBreakerProtoFactGoal
        , isStandardActionGoal . fst
        , isNotAuthOut . fst
        , isPrivateKnowsGoal . fst
        , isFreshKnowsGoal . fst
        , isSplitGoalSmall . fst
        , isMsgOneCaseGoal . fst
        , isSignatureGoal . fst
        , isDoubleExpGoal . fst
        , isNoLargeSplitGoal . fst ]
        -- move the rest (mostly more expensive KU-goals) before expensive
        -- equation splits

    -- FIXME: This small split goal preferral is quite hacky when using
    -- induction. The problem is that we may end up solving message premise
    -- goals all the time instead of performing a necessary split. We should make
    -- sure that a split does not get too old.
    smallSplitGoalSize = 3

    isNonSolveLastGoal (PremiseG _ fa) = not $ isSolveLastFact fa
    isNonSolveLastGoal (ActionG  _ fa) = not $ isSolveLastFact fa
    isNonSolveLastGoal _               = True

    isSolveFirstGoal (PremiseG _ fa) = isSolveFirstFact fa
    isSolveFirstGoal (ActionG _ fa)  = isSolveFirstFact fa
    isSolveFirstGoal _               = False

    isFreshKnowsGoal goal = case msgPremise goal of
        Just (viewTerm -> Lit (Var lv)) | lvarSort lv == LSortFresh -> True
        _                                                           -> False

    isMsgOneCaseGoal goal = case msgPremise goal of
        Just (viewTerm -> FApp o _) | o `elem` oneCaseOnly -> True
        _                                                  -> False

    isSignatureGoal goal = case msgPremise goal of
        Just (viewTerm -> FApp (NoEq (f, _)) _) | (BC.unpack f) == "sign" -> True
        _                                                                 -> False

    -- Be conservative on splits that don't exist.
    isSplitGoalSmall (SplitG sid) =
        maybe False (<= smallSplitGoalSize) $ splitSize (L.get sEqStore sys) sid
    isSplitGoalSmall _            = False

    isNoLargeSplitGoal goal@(SplitG _) = isSplitGoalSmall goal
    isNoLargeSplitGoal _               = True

-- | A ranking function tuned for the automatic verification of
-- classical security protocols that exhibit a well-founded protocol premise
-- fact flow.
-- Adjusted for diff systems by delaying splitEqs and ensuring trivial goals are solved last.
smartDiffRanking :: ProofContext
                    -> System
                    -> [AnnotatedGoal] -> [AnnotatedGoal]
smartDiffRanking ctxt sys =
    delayTrivial . delaySplits . smartRanking ctxt False sys
  where
    delaySplits agl = fst parts ++ snd parts
      where
        parts = partition (not . isSplitGoal') agl
        isSplitGoal' ((SplitG _), _) = True
        isSplitGoal' _               = False


    delayTrivial agl = fst parts ++ snd parts
      where
        parts = partition (not . trivialKUGoal) agl
    
    trivialKUGoal ((ActionG _ fa), _) = isKUFact fa && (isTrivialMsgFact fa /= Nothing)
    trivialKUGoal _                   = False

    -- | If all the fact terms are simple and different msg variables (i.e., not fresh or public), returns the list of all these variables. Otherwise returns Nothing. Currently identical to "isTrivialFact" from Model/Fact, but could eventually be relaxed there, but not here. 
    isTrivialMsgFact :: LNFact -> Maybe [LVar]
    isTrivialMsgFact (Fact _ _ ts) = case ts of
      []   -> Just []
      x:xs -> Prelude.foldl combine (getMsgVar x) (map getMsgVar xs)
      where
        combine :: Maybe [LVar] -> Maybe [LVar] -> Maybe [LVar]
        combine Nothing    _        = Nothing
        combine (Just _ )  Nothing  = Nothing
        combine (Just l1) (Just l2) = if noDuplicates l1 l2 then (Just (l1++l2)) else Nothing
      
        noDuplicates l1 l2 = S.null (S.intersection (S.fromList l1) (S.fromList l2))


------------------------------------------------------------------------------
-- Pretty printing
------------------------------------------------------------------------------

-- | Pretty-print a proof method.
prettyProofMethod :: HighlightDocument d => ProofMethod -> d
prettyProofMethod method = case method of
    Solved               -> keyword_ "SOLVED" <-> lineComment_ "trace found"
    Unfinishable         -> keyword_ "UNFINISHABLE" <-> lineComment_ "reducible operator in subterm"
    Induction            -> keyword_ "induction"
    Sorry reason         ->
        fsep [keyword_ "sorry", maybe emptyDoc closedComment_ reason]
    SolveGoal goal       ->
        keyword_ "solve(" <-> prettyGoal goal <-> keyword_ ")"
    Simplify             -> keyword_ "simplify"
    Contradiction reason ->
        sep [ keyword_ "contradiction"
            , maybe emptyDoc (closedComment . prettyContradiction) reason
            ]

-- | Pretty-print a diff proof method.
prettyDiffProofMethod :: HighlightDocument d => DiffProofMethod -> d
prettyDiffProofMethod method = case method of
    DiffMirrored             -> keyword_ "MIRRORED"
    DiffAttack               -> keyword_ "ATTACK" <-> lineComment_ "trace found"
    DiffUnfinishable         -> keyword_ "UNFINISHABLEdiff" <-> lineComment_ "reducible operator in subterm"
    DiffSorry reason         ->
        fsep [keyword_ "sorry", maybe emptyDoc lineComment_ reason]
-- MERGED with solved.
--    DiffTrivial              -> keyword_ "trivial"
    DiffRuleEquivalence      -> keyword_ "rule-equivalence"
    DiffBackwardSearch       -> keyword_ "backward-search"  
    DiffBackwardSearchStep s -> keyword_ "step(" <-> prettyProofMethod s <-> keyword_ ")"
<|MERGE_RESOLUTION|>--- conflicted
+++ resolved
@@ -245,18 +245,13 @@
       case method of
         Sorry _                                -> return M.empty
         Solved
-<<<<<<< HEAD
-          | null (openGoals sys) && not (contradictorySystem ctxt sys) -> return M.empty
-          | otherwise                                                  -> Nothing 
-=======
-          | null (openGoals sys)
+          | null (openGoals sys)  && not (contradictorySystem ctxt sys)
             && finishedSubterms ctxt sys       -> return M.empty
           | otherwise                          -> Nothing
         Unfinishable
-          | null (openGoals sys)
+          | null (openGoals sys)  && not (contradictorySystem ctxt sys)
             && not (finishedSubterms ctxt sys) -> return M.empty
           | otherwise                          -> Nothing
->>>>>>> 9dcd33a4
         SolveGoal goal
           | goal `M.member` L.get sGoals sys   -> execSolveGoal goal
           | otherwise                          -> Nothing
