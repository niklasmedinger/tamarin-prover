{-# LANGUAGE DeriveDataTypeable #-}
{-# LANGUAGE ViewPatterns       #-}
{-# LANGUAGE TupleSections      #-}
{-# LANGUAGE LambdaCase         #-}
{-# LANGUAGE DoAndIfThenElse    #-}
-- |
-- Copyright   : (c) 2010-2012 Benedikt Schmidt & Simon Meier
-- License     : GPL v3 (see LICENSE)
--
-- Portability : GHC only
--
-- This module implements all rules that do not result in case distinctions
-- and equation solving. Some additional cases may although result from
-- splitting over multiple AC-unifiers. Note that a few of these rules are
-- implemented directly in the methods for inserting constraints to the
-- constraint system.  These methods are provided by
-- "Theory.Constraint.Solver.Reduction".
--
module Theory.Constraint.Solver.Simplify (

  simplifySystem

  ) where

import           Debug.Trace

import           Prelude                            hiding (id, (.))

import qualified Data.DAG.Simple                    as D
import qualified Data.Foldable                      as F
import           Data.List
import qualified Data.Map                           as M
import qualified Data.Set                           as S
import           Data.Maybe                         (mapMaybe, listToMaybe)

import           Control.Basics
import           Control.Category
import           Control.Monad.Disj
import           Control.Monad.Reader
import           Control.Monad.State                (gets)

import           Safe                           (headMay)

import           Extension.Data.Label               hiding (modify)
import           Extension.Prelude

import           Theory.Constraint.Solver.Goals
import           Theory.Constraint.Solver.Reduction
import           Theory.Constraint.System
import           Theory.Model
import           Theory.Text.Pretty
import           Theory.Tools.InjectiveFactInstances

import           Utils.Misc


-- | Apply CR-rules that don't result in case splitting until the constraint
-- system does not change anymore.
simplifySystem :: Reduction ()
simplifySystem = do
    isdiff <- getM sDiffSystem
    -- Start simplification, indicating that some change happened
    go (0 :: Int) [Changed]
    if isdiff
       then do
        -- Remove equation split goals that do not exist anymore
        removeSolvedSplitGoals
       else do
        -- Add all ordering constraint implied by CR-rule *N6*.
        exploitUniqueMsgOrder
        -- Remove equation split goals that do not exist anymore
        removeSolvedSplitGoals
        -- Add ordering constraint from injective facts
        addNonInjectiveFactInstances
  where
    go n changes0
      -- We stop as soon as all simplification steps have been run without
      -- reporting any change to the constraint system.
      | Unchanged == mconcat changes0 = return ()
      | otherwise                     = do
          -- Store original system for reporting
          se0 <- gets id
          -- Perform one initial substitution. We do not have to consider its
          -- changes as 'substSystem' is idempotent.
          void substSystem
          -- Perform one simplification pass.
          isdiff <- getM sDiffSystem
          -- In the diff case, we cannot enfore N4-N6.
          if isdiff
            then do
              (c1,c3) <- enforceFreshAndKuNodeUniqueness
              c4 <- enforceEdgeUniqueness
              c5 <- solveUniqueActions
              c6 <- reduceFormulas
              c7 <- evalFormulaAtoms
              c8 <- insertImpliedFormulas
              c9 <- freshOrdering
              c10 <- simpSubterms
              c11 <- simpInjectiveFactEqMon

              -- Report on looping behaviour if necessary
              let changes = filter ((Changed ==) . snd) $
                    [ ("unique fresh instances (DG4)",                    c1)
--                     , ("unique K↓-facts (N5↓)",                           c2)
                    , ("unique K↑-facts (N5↑)",                           c3)
                    , ("unique (linear) edges (DG2 and DG3)",             c4)
                    , ("solve unambiguous actions (S_@)",                 c5)
                    , ("decompose trace formula",                         c6)
                    , ("propagate atom valuation to formula",             c7)
                    , ("saturate under ∀-clauses (S_∀)",                  c8)
                    , ("orderings for ~vars (S_fresh-order)",             c9)
                    , ("simplification of SubtermStore",                  c10)
                    , ("equations and monotonicity from injective Facts", c11)
                    ]
                  traceIfLooping
                    | n <= 10   = id
                    | otherwise = trace $ render $ vsep
                        [ text "Simplifier iteration" <-> int n <> colon
                        , fsep $ text "The reduction-rules for" :
                                (punctuate comma $ map (text . fst) changes) ++
                                [text "were applied to the following constraint system."]
                        , nest 2 (prettySystem se0)
                        ]

              traceIfLooping $ go (n + 1) (map snd changes)
            else do
              (c1,c2,c3) <- enforceNodeUniqueness
              c4 <- enforceEdgeUniqueness
              c5 <- solveUniqueActions
              c6 <- reduceFormulas
              c7 <- evalFormulaAtoms
              c8 <- insertImpliedFormulas
              c9 <- freshOrdering
              c10 <- simpSubterms
              c11 <- simpInjectiveFactEqMon

              -- Report on looping behaviour if necessary
              let changes = filter ((Changed ==) . snd) $
                    [ ("unique fresh instances (DG4)",                    c1)
                    , ("unique K↓-facts (N5↓)",                           c2)
                    , ("unique K↑-facts (N5↑)",                           c3)
                    , ("unique (linear) edges (DG2 and DG3)",             c4)
                    , ("solve unambiguous actions (S_@)",                 c5)
                    , ("decompose trace formula",                         c6)
                    , ("propagate atom valuation to formula",             c7)
                    , ("saturate under ∀-clauses (S_∀)",                  c8)
                    , ("orderings for ~vars (S_fresh-order)",             c9)
                    , ("simplification of SubtermStore",                  c10)
                    , ("equations and monotonicity from injective Facts", c11)
                    ]
                  traceIfLooping
                    | n <= 10   = id
                    | otherwise = trace $ render $ vsep
                        [ text "Simplifier iteration" <-> int n <> colon
                        , fsep $ text "The reduction-rules for" :
                                (punctuate comma $ map (text . fst) changes) ++
                                [text "were applied to the following constraint system."]
                        , nest 2 (prettySystem se0)
                        ]

              traceIfLooping $ go (n + 1) (map snd changes)


-- | CR-rule *N6*: add ordering constraints between all KU-actions and
-- KD-conclusions.
exploitUniqueMsgOrder :: Reduction ()
exploitUniqueMsgOrder = do
    kdConcs   <- gets (M.fromList . map (\(i, _, m) -> (m, i)) . allKDConcs)
    kuActions <- gets (M.fromList . map (\(i, _, m) -> (m, i)) . allKUActions)
    -- We can add all elements where we have an intersection
    F.mapM_ (uncurry3 insertLess) (M.map (\(x,y)->(x,y, NormalForm))  
              $ M.intersectionWith (,) kdConcs kuActions )

-- | CR-rules *DG4*, *N5_u*, and *N5_d*: enforcing uniqueness of *Fresh* rule
-- instances, *KU*-actions, and *KD*-conclusions.
--
-- Returns 'Changed' if a change was done.
enforceNodeUniqueness :: Reduction (ChangeIndicator, ChangeIndicator, ChangeIndicator)
enforceNodeUniqueness =
    (,,)
      <$> (merge (const $ return Unchanged) freshRuleInsts)
      <*> (merge (solveRuleEqs SplitNow)    kdConcs)
      <*> (merge (solveFactEqs SplitNow)    kuActions)
  where
    -- *DG4*
    freshRuleInsts se = do
        (i, ru) <- M.toList $ get sNodes se
        guard (isFreshRule ru)
        return (ru, ((), i))  -- no need to merge equal rules

    -- *N5_d*
    kdConcs sys = (\(i, ru, m) -> (m, (ru, i))) <$> allKDConcs sys

    -- *N5_u*
    kuActions se = (\(i, fa, m) -> (m, (fa, i))) <$> allKUActions se

    merge :: Ord b
          => ([Equal a] -> Reduction ChangeIndicator)
             -- ^ Equation solver for 'Equal a'
          -> (System -> [(b,(a,NodeId))])
             -- ^ Candidate selector
          -> Reduction ChangeIndicator                  --
    merge solver candidates = do
        changes <- gets (map mergers . groupSortOn fst . candidates)
        mconcat <$> sequence changes
      where
        mergers []                          = unreachable "enforceUniqueness"
        mergers ((_,(xKeep, iKeep)):remove) =
            mappend <$> solver         (map (Equal xKeep . fst . snd) remove)
                    <*> solveNodeIdEqs (map (Equal iKeep . snd . snd) remove)

-- | CR-rule *DG4*: enforcing uniqueness of *Fresh* rule
-- instances.
--
-- Returns 'Changed' if a change was done.
enforceFreshAndKuNodeUniqueness :: Reduction (ChangeIndicator, ChangeIndicator)
enforceFreshAndKuNodeUniqueness =
    (,)
      <$> (merge (const $ return Unchanged) freshRuleInsts)
      <*> (merge (solveFactEqs SplitNow)    kuActions)
  where
    -- *DG4*
    freshRuleInsts se = do
        (i, ru) <- M.toList $ get sNodes se
        guard (isFreshRule ru)
        return (ru, ((), i))  -- no need to merge equal rules

    -- *N5_u*
    kuActions se = (\(i, fa, m) -> (m, (fa, i))) <$> allKUActions se

    merge :: Ord b
          => ([Equal a] -> Reduction ChangeIndicator)
             -- ^ Equation solver for 'Equal a'
          -> (System -> [(b,(a,NodeId))])
             -- ^ Candidate selector
          -> Reduction ChangeIndicator                  --
    merge solver candidates = do
        changes <- gets (map mergers . groupSortOn fst . candidates)
        mconcat <$> sequence changes
      where
        mergers []                          = unreachable "enforceFreshAndKuUniqueness"
        mergers ((_,(xKeep, iKeep)):remove) =
            mappend <$> solver         (map (Equal xKeep . fst . snd) remove)
                    <*> solveNodeIdEqs (map (Equal iKeep . snd . snd) remove)


-- | CR-rules *DG2_1* and *DG3*: merge multiple incoming edges to all facts
-- and multiple outgoing edges from linear facts.
enforceEdgeUniqueness :: Reduction ChangeIndicator
enforceEdgeUniqueness = do
    se <- gets id
    let edges = S.toList (get sEdges se)
    (<>) <$> mergeNodes eSrc eTgt edges
         <*> mergeNodes eTgt eSrc (filter (proveLinearConc se . eSrc) edges)
  where
    -- | @proveLinearConc se (v,i)@ tries to prove that the @i@-th
    -- conclusion of node @v@ is a linear fact.
    proveLinearConc se (v, i) =
        maybe False (isLinearFact . (get (rConc i))) $
            M.lookup v $ get sNodes se

    -- merge the nodes on the 'mergeEnd' for edges that are equal on the
    -- 'compareEnd'
    mergeNodes mergeEnd compareEnd edges
      | null eqs  = return Unchanged
      | otherwise = do
            -- all indices of merged premises and conclusions must be equal
            contradictoryIf (not $ and [snd l == snd r | Equal l r <- eqs])
            -- nodes must be equal
            solveNodeIdEqs $ map (fmap fst) eqs
      where
        eqs = concatMap (merge mergeEnd) $ groupSortOn compareEnd edges

        merge _    []            = error "exploitEdgeProps: impossible"
        merge proj (keep:remove) = map (Equal (proj keep) . proj) remove

-- | Special version of CR-rule *S_at*, which is only applied to solve actions
-- that are guaranteed not to result in case splits.
solveUniqueActions :: Reduction ChangeIndicator
solveUniqueActions = do
    rules       <- nonSilentRules <$> askM pcRules
    actionAtoms <- gets unsolvedActionAtoms

    -- FIXME: We might cache the result of this static computation in the
    -- proof-context, e.g., in the 'ClassifiedRules'.
    let uniqueActions = [ x | [x] <- group (sort ruleActions) ]
        ruleActions   = [ (tag, length ts)
                        | ru <- rules, Fact tag _ ts <- get rActs ru ]

        isUnique (Fact tag _ ts) =
           (tag, length ts) `elem` uniqueActions
           -- multiset union leads to case-splits because there
           -- are multiple unifiers
           && null [ () | t <- ts, FUnion _ <- return (viewTerm2 t) ]

        trySolve (i, fa)
          | isUnique fa = solveGoal (ActionG i fa) >> return Changed
          | otherwise   = return Unchanged

    mconcat <$> mapM trySolve actionAtoms

-- | Reduce all formulas as far as possible. See 'insertFormula' for the
-- CR-rules exploited in this step. Note that this step is normally only
-- required to decompose the formula in the initial constraint system.
reduceFormulas :: Reduction ChangeIndicator
reduceFormulas = do
    formulas <- getM sFormulas
    applyChangeList $ do
        fm <- S.toList formulas
        guard (reducibleFormula fm)
        return $ do modM sFormulas $ S.delete fm
                    insertFormula fm

-- | Try to simplify the atoms contained in the formulas. See
-- 'partialAtomValuation' for an explanation of what CR-rules are exploited
-- here.
evalFormulaAtoms :: Reduction ChangeIndicator
evalFormulaAtoms = do
    ctxt      <- ask
    verbose   <- getVerbose
    valuation <- gets (partialAtomValuation ctxt)
    formulas  <- getM sFormulas
    applyChangeList $ do
        fm <- S.toList formulas
        case simplifyGuarded valuation fm verbose of
          Just fm' -> return $ do
              case fm of
                GDisj disj -> markGoalAsSolved "simplified" (DisjG disj)
                _          -> return ()
              modM sFormulas       $ S.delete fm
              modM sSolvedFormulas $ S.insert fm
              insertFormula fm'
          Nothing  -> []

-- | A partial valuation for atoms. The return value of this function is
-- interpreted as follows.
--
-- @partialAtomValuation ctxt sys ato == Just True@ if for every valuation
-- @theta@ satisfying the graph constraints and all atoms in the constraint
-- system @sys@, the atom @ato@ is also satisfied by @theta@.
--
-- The interpretation for @Just False@ is analogous. @Nothing@ is used to
-- represent *unknown*.
--
-- FIXME this function is almost identical to System>safePartial evaluation -> join them
--
partialAtomValuation :: ProofContext -> System -> LNAtom -> Maybe Bool
partialAtomValuation ctxt sys =
    eval
  where
    runMaude   = (`runReader` get pcMaudeHandle ctxt)
    before     = alwaysBefore sys
    lessRel    = rawLessRel sys
    nodesAfter = \i -> filter (i /=) $ S.toList $ D.reachableSet [i] lessRel
    reducible  = reducibleFunSyms $ mhMaudeSig $ get pcMaudeHandle ctxt
    sst        = get sSubtermStore sys

    -- | 'True' iff there in every solution to the system the two node-ids are
    -- instantiated to a different index *in* the trace.
    nonUnifiableNodes :: NodeId -> NodeId -> Bool
    nonUnifiableNodes i j = maybe False (not . runMaude) $
        (unifiableRuleACInsts) <$> M.lookup i (get sNodes sys)
                               <*> M.lookup j (get sNodes sys)

    -- | Try to evaluate the truth value of this atom in all models of the
    -- constraint system 'sys'.
    eval ato = case ato of
          Action (ltermNodeId' -> i) fa
            | ActionG i fa `M.member` get sGoals sys -> Just True
            | otherwise ->
                case M.lookup i (get sNodes sys) of
                  Just ru
                    | any (fa ==) (get rActs ru)                                -> Just True
                    | all (not . runMaude . unifiableLNFacts fa) (get rActs ru) -> Just False
                  _                                                             -> Nothing

          Less (ltermNodeId' -> i) (ltermNodeId' -> j)
            | i == j || j `before` i             -> Just False
            | i `before` j                       -> Just True
            | isLast sys i && isInTrace sys j    -> Just False
            | isLast sys j && isInTrace sys i &&
              nonUnifiableNodes i j              -> Just True
            | otherwise                          -> Nothing

          EqE x y
            | x == y                                -> Just True
            | not (runMaude (unifiableLNTerms x y)) -> Just False
            | otherwise                             ->
                case (,) <$> ltermNodeId x <*> ltermNodeId y of
                  Just (i, j)
                    | i `before` j || j `before` i  -> Just False
                    | nonUnifiableNodes i j         -> Just False
                  _                                 -> Nothing

          Subterm small big                      -> isTrueFalse reducible (Just sst) (small, big)

          Last (ltermNodeId' -> i)
            | isLast sys i                       -> Just True
            | any (isInTrace sys) (nodesAfter i) -> Just False
            | otherwise ->
                case get sLastAtom sys of
                  Just j | nonUnifiableNodes i j -> Just False
                  _                              -> Nothing

          Syntactic _                            -> Nothing



-- | CR-rule *S_∀*: insert all newly implied formulas.
insertImpliedFormulas :: Reduction ChangeIndicator
insertImpliedFormulas = do
    sys <- gets id
    hnd <- getMaudeHandle
    applyChangeList $ do
        clause  <- (S.toList $ get sFormulas sys) ++
                   (S.toList $ get sLemmas sys)
        implied <- impliedFormulas hnd sys clause
        if ( implied `S.notMember` get sFormulas sys &&
             implied `S.notMember` get sSolvedFormulas sys )
          then return (insertFormula implied)
          else []

-- | CR-rule *S_fresh-order*:
--
-- `i0:f0`, `j:g`, `t1 ⊂ s1`, ..., `t_(n-1) ⊂ s_(n-1)`
-- -- insert --
-- `im<j`
-- where `∃u,v,Fact,tn` with `prems(f0)u = Fr(~s0)` and `prems(g)v = Fact(tn))`* and `j:g ∉ route(i0:f0, ~s0)`
-- if `si` is syntactically in `t_(i+1)` and not below a cancellation operator
-- where `route(i0:f0, ~s0)` is the maximal list `[i0:f0,...,im:fm]` where for two consecutive elements `ia:fa` `ib:fb` holds:
-- - `fa` has only one conclusion which is a non-persistent fact (especially not a `!KU` / `!KD`)
-- - `∃ w,t` with `concs(fa)1 = prems(fb)w = Fact(t)`
-- - and there is an edge `(ia,1) ↣ (ib,ub)`
freshOrdering :: Reduction ChangeIndicator
freshOrdering = do
  ctxt <- ask
  sys <- gets id
  let runMaude = (`runReader` get pcMaudeHandle ctxt)
  let nonUnifiableNodes i j = maybe False (not . runMaude) $ unifiableRuleACInsts <$> M.lookup i (get sNodes sys) <*> M.lookup j (get sNodes sys)

  rawSubterms <- rawSubtermRel <$> getM sSubtermStore
  el <- elemNotBelowReducible . reducibleFunSyms . mhMaudeSig <$> getMaudeHandle
  route <- getRoute <$> getM sNodes <*> getM sEdges
  nodes <- M.assocs <$> getM sNodes
  let freshVars = concatMap getFreshVars nodes  -- all (i,~x) where Fr(~x) is a premise of a node at position i
  let subterms = rawSubterms ++ [ (f,f) | (_,f) <- freshVars]  -- add a fake-subterm (f,f) for each freshVar f to the graph
  let graph = M.fromList $ map (\(_,x) -> (x, [ st | st <- subterms, x `el` fst st])) subterms  -- graph that has subterms (s,t) as nodes and edges (s,t) -> (u,v) if t `el` u
  let termsContaining = [((nid,x), map snd $ S.toList $ floodFill graph S.empty (x,x)) | (nid,x) <- freshVars]  -- (freshNodeId, t) for all terms t that have to contain x. So also the ones transitively connected by ⊏ to x
  let newLesses = [(i,j,Fresh) | (j,r) <- nodes, i <- connectNodeToFreshes el termsContaining r, i/=j]  -- new ordering constraints that can be added (or enhanced and then added)
  let enhancedLesses = [(last rs, j, Fresh) | (i, j, _) <- newLesses, (frI, _) <- freshVars, i == frI, rs <- [route frI], length rs > 1, all (nonUnifiableNodes j) (tail rs)]  -- improved orderings according to routeOfFreshVar
  let allLesses = newLesses ++ enhancedLesses

  oldLesses <- gets (get sLessAtoms)
  mapM_ (uncurry3 insertLess) allLesses
  modifiedLesses <- gets (get sLessAtoms)
  return $ if oldLesses == modifiedLesses
    then Unchanged
    else Changed

    where
      -- returns all (i,~x) where Fr(~x) is a premise of a node at position i
      getFreshVars :: (NodeId, RuleACInst) -> [(NodeId, LNTerm)]
      getFreshVars (idx, get rPrems -> prems) = mapMaybe (\prem -> case factTag prem of
          FreshFact -> Just (idx, head $ factTerms prem)
          _         -> Nothing
        ) prems

      -- the route function as described in the documentation of freshOrdering
      getRoute :: M.Map NodeId RuleACInst -> S.Set Edge -> NodeId -> [NodeId]  -- also needs nodes and edges
      getRoute nodeMap edges nid = plainRoute nid
        where
          edgeMap :: M.Map NodeConc NodeId
          edgeMap = M.fromList [(eSrc edge, fst $ eTgt edge) | edge <- S.toList edges]

          plainRoute :: NodeId -> [NodeId]
          plainRoute i = case i `M.lookup` nodeMap of
            Just (enumConcs -> [(concIdx, fact)]) | isLinearFact fact -> i : maybe [] plainRoute ((i,concIdx) `M.lookup` edgeMap)
            _ -> [i]

      floodFill :: M.Map LNTerm [(LNTerm, LNTerm)] -> S.Set (LNTerm, LNTerm) -> (LNTerm, LNTerm) -> S.Set (LNTerm, LNTerm)
      floodFill graph visited (s,x)
        | (s,x) `S.member` visited = visited
        | otherwise                = foldl (floodFill graph) (S.insert (s,x) visited) (M.findWithDefault [] x graph)

      connectNodeToFreshes :: (LNTerm -> LNTerm -> Bool) -> [((NodeId, LNTerm), [LNTerm])] -> RuleACInst -> [NodeId]
      connectNodeToFreshes _ [] _ = []
      connectNodeToFreshes el (((nid,freshVar), containing):xs) r | allPremsNotF =
          case listToMaybe [nid | t <- containing, t' <- concatMap factTerms (concatMap (`get` r) [rPrems, rActs]), t `el` t'] of
            Just nid1 -> nid1 : connectNodeToFreshes el xs r
            _         ->        connectNodeToFreshes el xs r
        where
          allPremsNotF = freshFact freshVar `notElem` get rPrems r
      connectNodeToFreshes el (_:xs) r = connectNodeToFreshes el xs r


-- | simplify the subterm store
-- It also computes contradictions (which are indicated by isContradictory)
-- These contradictions are only later handled by Contradictions.hs to yield meaningful user output.
--
-- executes simplifySubtermStore
-- removes all SubtermGoals and inserts the new ones (if the new ones aren't [])
-- adds the equations from negSubterm splits
-- determines wether anything has changed
simpSubterms :: Reduction ChangeIndicator
simpSubterms = do
    reducible <- reducibleFunSyms . mhMaudeSig <$> getMaudeHandle
    sst <- getM sSubtermStore
    (sst1, formulas, goals) <- simpSubtermStore reducible sst

    -- updateSubtermStore
    setM sSubtermStore sst1
    let ignoringOldSst1 = set oldNegSubterms (get oldNegSubterms sst) sst1
    let changedStore = ignoringOldSst1 /= sst

    -- uptate goals
    changedGoals <- if null goals then return False else do  -- if goals = [] then goalsToRemove = [] holds because goals cannot disappear due to substitution
      oldOpenGoals <- gets plainOpenGoals
      oldGoals <- M.toList <$> getM sGoals
      let goalsToRemove = [SubtermG st | (SubtermG st, _) <- oldOpenGoals] \\ goals
      let goalsToAdd = goals \\ [SubtermG st | (SubtermG st, _) <- oldGoals]
      forM_ goalsToRemove (modM sGoals . M.delete)
      forM_ goalsToAdd (`insertGoal` False)
      return ((length goalsToAdd + length goalsToRemove) > 0)

    -- insert formulas
    allFormulas <- S.union <$> getM sSolvedFormulas <*> getM sFormulas
    forM_ formulas insertFormula
    let changedFormulas = not $ all (`S.member` allFormulas) formulas
    return $ if changedStore || changedGoals || changedFormulas then Changed else Unchanged
    -- TODO take care acFormulas are not inserted twice with different newVar's (didn't happen so far)
    --          if z ⊏ x+y is substituted to z ⊏ x+y'+y'' then
    --          the formula ∀newVar... in the LNGuarded formulas is updated automatically correctly.
    --          We only have to add z ⊏ y', z ⊏ y'' and could remove z ⊏ y'+y'' (formerly z ⊏ y)
    --          However, I'm not sure wether removing z ⊏ y'+y'' and the corresponding ∀newVar is beneficial:
    --            ∀n. n+z ≠ y'+y'' is clearly subsumed by ∀n. n+z ≠ x+y'+y''
    --            but it is hard to search for these collisions.


-- | if there are two instances @i and @j of an injective fact with the same first term, then
-- - (1) for each two terms s,t at a constant position, s=t is inserted
-- - for each two terms s,t at a strictly increasing position:
--   - (2) if s=t, then i=j is inserted
--   - (3) if s⊏t, then i<j is inserted
--   - (4) if i<j or j<i, then s≠t is inserted  -- only needed as a semi-replacement of (6) (especially in combination with 5) because (2) is directly applied if s=t
--   - (5) if ¬s⊏t and ¬s=t, (i.e., t⊏s must hold because of strict monotonicity) then j<i is inserted
--   - (6) if i<j, then s⊏t is inserted    -- has the potential to break many old proofs because subterms appear in the goals
-- - for each two terms s,t at an increasing position:
--   - (3) if s⊏t, then i<j is inserted
--   - (5) if ¬s⊏t and ¬s=t, (i.e., t⊏s must hold because of monotonicity) then j<i is inserted
--   - (6.1) if i<j, then (s⊏t ∨ s=t) is inserted    -- has the potential to break many old proofs because subterms appear in the goals
-- - for decreasing and strictly decreasing, the inverse of the increasing cases is done
simpInjectiveFactEqMon :: Reduction ChangeIndicator
simpInjectiveFactEqMon = do
  -- get some values out of the reduction
  inj <- S.toList <$> askM pcInjectiveFactInsts
  nodes <- getM sNodes
  sys <- gets id
  reducible <- reducibleFunSyms . mhMaudeSig <$> getMaudeHandle
  sst <- getM sSubtermStore
  let triviallySmaller small big = Just True == isTrueFalse reducible (Just sst) (small, big)
  let triviallyNotSmaller small big = Just False == isTrueFalse reducible (Just sst) (small, big)

  oldFormulas <- S.union <$> getM sFormulas <*> getM sSolvedFormulas
  let inequalities = S.fromList $ concatMap (\case
                    GGuarded All [] [EqE (bTermToLTerm->s) (bTermToLTerm->t)] gf | gf == gfalse -> [(s, t), (t, s)]
                    _                                                                           -> [])
                      $ S.toList oldFormulas
  let notIneq s t = (s,t) `S.notMember` inequalities
  let ineq s t = (s,t) `S.member` inequalities

  --  :: (MonotonicBehaviour, (NodeId, LNTerm), (NodeId, LNTerm)) -> ([LNGuarded], [(NodeId, NodeId)])
  let simpSingle (behaviour, (i, s), (j, t)) = --trace (show ("simpSingle", behaviour, i, s, j, t)) $
         case behaviour of
            Unspecified -> ([], [])
            Unstable -> ([], [])
            Decreasing -> simpSingle (Increasing, (j, s), (i, t))
            StrictlyDecreasing -> simpSingle (StrictlyIncreasing, (j, s), (i, t))
            Constant -> ([GAto $ EqE (lTermToBTerm s) (lTermToBTerm t) | s/=t], [])  -- (1)
            StrictlyIncreasing ->
<<<<<<< HEAD
                ([GAto $ EqE (varTerm $ Free i) (varTerm $ Free j) | s==t ]  -- (2)
              ++ [gnotAtom $ EqE (lTermToBTerm s) (lTermToBTerm t) | alwaysBefore sys i j || alwaysBefore sys j i, notIneq s t]   -- (4)
=======
                ([GAto $ EqE (varTerm $ Free i) (varTerm $ Free j) | s==t, i/=j]  -- (2)
              ++ [gnotAtom $ EqE (lTermToBTerm s) (lTermToBTerm t) | alwaysBefore sys i j || alwaysBefore sys j i, i/=j, notIneq s t]   -- (4)
>>>>>>> 1e7a9e80
              -- ++ [GAto $ Subterm (lTermToBTerm s) (lTermToBTerm t) | alwaysBefore sys i j, i/=j, not $ triviallySmaller s t]   -- (6)
                , [(i, j) | triviallySmaller    s t, not $ alwaysBefore sys i j]   -- (3)
              ++ [(j, i) | triviallyNotSmaller s t, not $ alwaysBefore sys j i, ineq s t]) -- (5)
            Increasing -> ([]--, [])
              --([ gdisj [--GAto $ Subterm (lTermToBTerm s) (lTermToBTerm t),
              --          GAto $ EqE (lTermToBTerm s) (lTermToBTerm t)]
              --  | alwaysBefore sys i j, i/=j, not $ triviallySmaller s t, s /= t]   -- (6.1)
              , snd $ simpSingle (StrictlyIncreasing, (i, s), (j, t)))

  -- generate and execute changes
  let (newFormulas, newLesses) = (concat *** concat) $ unzip $ map simpSingle (getPairs inj nodes)
  mapM_ insertFormula newFormulas
  mapM_ (\(x, y) -> insertLess x y InjectiveFacts) -- $ trace (show ("newLesses", newLesses))
                              newLesses

  -- check if anything changed
  updatedFormulas <- S.union <$> getM sFormulas <*> getM sSolvedFormulas
  return $ if
      updatedFormulas == oldFormulas &&
      null newLesses
      then Unchanged else Changed

    where
      getPairs :: [(FactTag, [[MonotonicBehaviour]])] -> M.Map NodeId RuleACInst -> [(MonotonicBehaviour, (NodeId, LNTerm), (NodeId, LNTerm))]
      getPairs [] _ = []
      getPairs ((tag, behaviours):rest) nodes = paired ++ getPairs rest nodes
        where
          -- Flatten a (n-1)-tuple by only expanding the right-hand side of the tuple
          -- This function errors when n is bigger than the _length_ of the tuple
          -- E.g., shapeTerm 2 <t1, t2> = [t1, t2]
          -- E.g., shapeTerm 2 <<t1, t2>, t3> = [<t1, t2>, t3]
          -- Note that the above list has only 2 elements as the first tuple is not flattened
          -- E.g., shapeTerm 3 <t1, t2> throws an error
          -- Note that this code is identical to existing code in `InjectiveFactInstances.hs`.
          shapeTerm :: Int -> LNTerm -> [LNTerm]
          shapeTerm x (viewTerm2 -> FPair t1 t2) | x>1 = t1 : shapeTerm (x-1) t2
          shapeTerm x t | x>1 = error ("shapeTerm: the term (" ++ show t ++ ") does not have enough pairs."
            ++ "\nOccured in fact: (" ++ show tag ++") with behavior " ++ show behaviours)
          shapeTerm x t | x==1 = [t]
          shapeTerm _ _ = error "shapeTerm: cannot take an integer with size less than 1"

          -- Given an injective fact instance and the behaviour/shape of the corresponding FactTag
          -- (bound by the behaviours variable introduced in 'getPairs'), return a tuple that contains
          -- its _injective identitifer_ and 
          -- E.g., For behaviour/shape = [[=, =]]
          -- trimmedPairTerms S(~id, <a, b>) = (~id, [(=, a), (=, b)])
          -- E.g., For behaviour/shape = [[=]]
          -- trimmedPairTerms S(~id, <a, b>) = (~id, [(=, <a, b>)])
          -- E.g., For behaviour/shape = [[=, <]]
          -- trimmedPairTerms S(~id, <<a, b>, c>) = (~id, [(=, <a, b>), (<, c)])
          trimmedPairTerms :: LNFact -> (LNTerm, [(MonotonicBehaviour, LNTerm)])
          trimmedPairTerms (factTerms -> firstTerm:terms) = (firstTerm, concat $ zipWith (\behaviour term -> zip behaviour (shapeTerm (length behaviour) term)) behaviours terms )
          trimmedPairTerms _ = error "a fact with no terms cannot be injective"

          -- For each rule instance, filter its rhs for the current injective fact 'tag'
          -- and compute the pairs via 'trimmedPairTerms'
          behaviourTerms :: M.Map NodeId [(LNTerm, [(MonotonicBehaviour, LNTerm)])]
          behaviourTerms = M.map (map trimmedPairTerms . filter (\x -> factTag x == tag) . get rPrems) nodes  --all node premises with the matching tag

          -- Returns a list of pairs (i, s), (j, t) together with the behaviour b
          -- between s and t. i and j are the time points where the fact instances
          -- occured that contain s and t respectively.
          -- Example: For an injective fact S with behaviour/shape [[=, <]],
          -- S(~id, <a, b>) @ i and S(~id, <c, d>) @ j, we have
          -- paired = [(=, (i, a), (j, c)), (<, (i, b), (j, d))]
          paired :: [(MonotonicBehaviour, (NodeId, LNTerm), (NodeId, LNTerm))]
          paired = [(b, (i, s), (j,t)) |
            (i, l1) <- M.toList behaviourTerms,
            (j, l2) <- M.toList behaviourTerms,
            (first1, ss) <- l1,
            (first2, tt) <- l2,
            first1 == first2,
            i /= j,
            ((b, s),(_,t)) <- zip ss tt  -- the b and _ are automatically the same
            ]

-- | Compute all less relations implied by injective fact instances.
--
-- Formally, they are computed as follows. Let 'f' be a fact symbol with
-- injective instances. Let i and k be temporal variables ordered
-- according to
--
--   i < k
--
-- and let there be an edge from (i,u) to (k,w) for some indices u and w
-- corresponding to fact f(t,...).
-- If:
--    -  j<k & f(t,...) occurs at j in prems, then j<i (j<>i as in i f occurs in concs).
--    -  i<j & f(t,...) occurs at j concs, then k<j.
nonInjectiveFactInstances :: ProofContext -> System -> [(NodeId, NodeId)]
nonInjectiveFactInstances ctxt se = do
    Edge c@(i, _) (k, _) <- S.toList $ get sEdges se
    let kFaPrem            = nodeConcFact c se
        kTag               = factTag kFaPrem
        kTerm              = firstTerm kFaPrem
        conflictingFact fa = factTag fa == kTag && firstTerm fa == kTerm
        injFacts           = get pcInjectiveFactInsts ctxt
    guard (kTag `S.member` S.map fst injFacts)
--    j <- S.toList $ D.reachableSet [i] less
    (j, _) <- M.toList $ get sNodes se
    -- check that j<k
    guard  (k `S.member` D.reachableSet [j] less)
    let isCounterExample checkRule = (j /= i) && (j /= k) &&
                           maybe False checkRule (M.lookup j $ get sNodes se)
        checkRuleJK jRu    = (
                           -- check that f(t,...) occurs at j in prems and j<k
                           any conflictingFact (get rPrems jRu ++ get rConcs jRu) &&
                           (k `S.member` D.reachableSet [j] less) &&
                            nonUnifiableNodes j i
                           )
        checkRuleIJ jRu    = (
                           -- check that f(t,...) occurs at j in concs and i<j
                           any conflictingFact (get rPrems jRu ++  get rConcs jRu) &&
                           (j `S.member` D.reachableSet [i] less) &&
                            nonUnifiableNodes k j
                           )
    if (isCounterExample checkRuleJK) then return (j,i)
      else do
         guard (isCounterExample checkRuleIJ)
         return (k,j)
    -- (guard (isCounterExample checkRuleConcs)
    --  return (k,j))
--    insertLess k i
--    return (i, j, k) -- counter-example to unique fact instances
  where
    less      = rawLessRel se
    firstTerm = headMay . factTerms
    runMaude   = (`runReader` get pcMaudeHandle ctxt)
    nonUnifiableNodes :: NodeId -> NodeId -> Bool
    nonUnifiableNodes i j = maybe False (not . runMaude) $
        (unifiableRuleACInsts) <$> M.lookup i (get sNodes se)
                               <*> M.lookup j (get sNodes se)

addNonInjectiveFactInstances :: Reduction ()
addNonInjectiveFactInstances = do
  se <- gets id
  ctxt <- ask
  let list = map (\(x,y)-> (x,y,InjectiveFacts)) $ nonInjectiveFactInstances ctxt se
  mapM_ (uncurry3 insertLess) list



 <|MERGE_RESOLUTION|>--- conflicted
+++ resolved
@@ -577,13 +577,8 @@
             StrictlyDecreasing -> simpSingle (StrictlyIncreasing, (j, s), (i, t))
             Constant -> ([GAto $ EqE (lTermToBTerm s) (lTermToBTerm t) | s/=t], [])  -- (1)
             StrictlyIncreasing ->
-<<<<<<< HEAD
-                ([GAto $ EqE (varTerm $ Free i) (varTerm $ Free j) | s==t ]  -- (2)
+                ([GAto $ EqE (varTerm $ Free i) (varTerm $ Free j) | s==t]  -- (2)
               ++ [gnotAtom $ EqE (lTermToBTerm s) (lTermToBTerm t) | alwaysBefore sys i j || alwaysBefore sys j i, notIneq s t]   -- (4)
-=======
-                ([GAto $ EqE (varTerm $ Free i) (varTerm $ Free j) | s==t, i/=j]  -- (2)
-              ++ [gnotAtom $ EqE (lTermToBTerm s) (lTermToBTerm t) | alwaysBefore sys i j || alwaysBefore sys j i, i/=j, notIneq s t]   -- (4)
->>>>>>> 1e7a9e80
               -- ++ [GAto $ Subterm (lTermToBTerm s) (lTermToBTerm t) | alwaysBefore sys i j, i/=j, not $ triviallySmaller s t]   -- (6)
                 , [(i, j) | triviallySmaller    s t, not $ alwaysBefore sys i j]   -- (3)
               ++ [(j, i) | triviallyNotSmaller s t, not $ alwaysBefore sys j i, ineq s t]) -- (5)
