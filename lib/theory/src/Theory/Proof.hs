--- conflicted
+++ resolved
@@ -99,17 +99,11 @@
 import           GHC.Generics                     (Generic)
 
 import           Data.Binary
-<<<<<<< HEAD
--- import           Data.Data
-=======
->>>>>>> 4f27b23a
--- import           Data.Foldable                    (Foldable, foldMap)
 import           Data.List
 import qualified Data.Label                       as L
 import qualified Data.Map                         as M
 import           Data.Maybe
 import           Data.Monoid
--- import           Data.Traversable
 
 import           Debug.Trace
 
