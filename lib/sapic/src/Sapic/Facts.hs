{-# LANGUAGE RecordWildCards #-}
-- Copyright   : (c) 2019 Robert Künnemann
-- License     : GPL v3 (see LICENSE)
--
-- Maintainer  : Robert Künnemann <robert@kunnemann.de>
-- Portability : GHC only
--
-- Translation specific fact types that are translated into LNFacts
module Sapic.Facts (
     TransAction(..)
   , TransFact(..)
   , SpecialPosition(..)
   , AnnotatedRule(..)
   , mapAct
   , StateKind(..)
   , isSemiState
   , isState
   , isNonSemiState
   , addVarToState
   , factToFact
   , actionToFact
   , actionToFactFormula
   , toRule
   , varMID
   , varProgress
   , msgVarProgress
   , propagateNames
) where
-- import Data.Maybe
-- import Data.Foldable
-- import Control.Exception
-- import Control.Monad.Fresh
-- import Control.Monad.Catch
-- import Sapic.Exceptions
import Theory
-- import Theory.Text.Parser
import Theory.Sapic
import Theory.Sapic.Print
import Sapic.Annotation
-- import Theory.Model.Rule
-- import Theory.Model.Rule
-- import Data.Typeable
-- import Data.Text
import Data.Char
import Data.Bits
import qualified Data.Set as S
import Data.Color
-- import Control.Monad.Trans.FastFresh

-- | Facts that are used as actions
data TransAction =
  -- base translation
  InitEmpty
  -- storage
  | IsIn LNTerm LVar
  | IsNotSet LNTerm
  | InsertA LNTerm LNTerm
  | DeleteA LNTerm
  -- locks
  | LockUnnamed LNTerm LVar
  | LockNamed LNTerm LVar
  | UnlockUnnamed LNTerm LVar
  | UnlockNamed LNTerm LVar
  -- in_event restriction
  | ChannelIn LNTerm
  | EventEmpty
  -- support for msrs
  | TamarinAct LNFact
  -- predicate support
  | PredicateA LNFact
  | NegPredicateA LNFact
  -- progress translation
  | ProgressFrom ProcessPosition
  | ProgressTo ProcessPosition ProcessPosition
  -- reliable channels
  | Send ProcessPosition LNTerm
  | Receive ProcessPosition LNTerm
  -- to implement with accountability extension
  --- | InitId
  --- | StopId
  --- | EventId

-- | Facts that are used as premises and conclusions.
-- Most important one is the state, containing the variables currently
-- bound. Persistant variant for replication, and linear for all other
-- actions. Semistates are used in rules where a SAPIC step might take more
-- than one MSR step, i.e., messages over private channels.
data StateKind  = LState | PState | LSemiState | PSemiState
<<<<<<< HEAD
data TransFact =  Fr LVar | In LNTerm
            | Out LNTerm
            | FLet ProcessPosition LNTerm (S.Set LVar)
            | Message LNTerm LNTerm
            | Ack LNTerm LNTerm
=======
  deriving Eq
data TransFact =  Fr LVar | In SapicTerm
            | Out SapicTerm
            | Message SapicTerm SapicTerm
            | Ack SapicTerm SapicTerm
>>>>>>> 27da5300
            | State StateKind ProcessPosition (S.Set LVar)
            | MessageIDSender ProcessPosition
            | MessageIDReceiver ProcessPosition
            | TamarinFact LNFact
            -- pure storage
            | PureCell LNTerm LNTerm

data SpecialPosition = InitPosition -- initial position, is logically the predecessor of []
                     | NoPosition -- no real position, e.g., message id rule

-- | annotated rules know:
data AnnotatedRule ann = AnnotatedRule {
      processName  :: Maybe String    -- optional name for rules that are not bound to a process, e.g., Init
    , process      :: LProcess ann   -- process this rules was generated for
    , position     :: Either ProcessPosition SpecialPosition -- position of this process in top-level process
    , prems        :: [TransFact]     -- Facts/actions to be translated
    , acts         :: [TransAction]
    , concs        :: [TransFact]
    , restr        :: [SyntacticLNFormula]
    , index        :: Int             -- Index to distinguish multiple rules originating from the same process
}

-- | applies function acting on rule taple on annotated rule.
mapAct :: (([TransFact], [TransAction], [TransFact],[SyntacticLNFormula])
           -> ([TransFact], [TransAction], [TransFact],[SyntacticLNFormula]))
          -> AnnotatedRule ann -> AnnotatedRule ann
mapAct f anrule = let (l',a',r',res') = f (prems anrule, acts anrule,
                                           concs anrule, restr anrule)
                  in
                  anrule { prems = l', acts = a', concs = r', restr = res' }

isSemiState :: StateKind -> Bool
isSemiState LState = False
isSemiState PState = False
isSemiState LSemiState = True
isSemiState PSemiState = True

isNonSemiState :: TransFact -> Bool
isNonSemiState (State kind _ _) = not $ isSemiState kind
isNonSemiState _ = False

isState :: TransFact -> Bool
isState (State _ _ _) = True
isState _ = False

addVarToState :: LVar -> TransFact -> TransFact
addVarToState v' (State kind pos vs)  = State kind pos (v' `S.insert` vs)
addVarToState _ x = x

multiplicity :: StateKind -> Multiplicity
multiplicity LState = Linear
multiplicity LSemiState = Linear
multiplicity PState = Persistent
multiplicity PSemiState = Persistent

-- | map f to the name of a fact
mapFactName :: (String -> String) -> Fact t -> Fact t
mapFactName f fact =  fact { factTag = f' (factTag fact) }
    where f' (ProtoFact m s i) = ProtoFact m (f s) i
          f' ft = ft

-- Optimisation: have a diffent fact name for every (unique) locking variable
lockFactName :: LVar -> String
lockFactName v = "Lock_"++ show (lvarIdx v)

unlockFactName :: LVar -> String
unlockFactName v = "Unlock_" ++ show (lvarIdx v)

lockPubTerm :: LVar -> NTerm v
lockPubTerm = pubTerm . show . lvarIdx

varNameProgress :: ProcessPosition -> String
varNameProgress p = "prog_" ++ prettyPosition p

varProgress :: ProcessPosition -> LVar
varProgress p = LVar n s i
    where n = varNameProgress p
          s = LSortFresh
          i = 0

msgVarProgress :: ProcessPosition -> LVar
msgVarProgress p = LVar n s i
    where n = varNameProgress p
          s = LSortMsg
          i = 0

varMsgId :: ProcessPosition -> LVar
varMsgId p = LVar n s i
    where n = "mid_" ++ prettyPosition p
          s = LSortFresh
          i = 0

actionToFact :: TransAction -> Fact LNTerm
actionToFact InitEmpty = protoFact Linear "Init" []
  --  | StopId
  --  | EventEmpty
  --  | EventId
actionToFact (Send p t) = protoFact Linear "Send" [varTerm $ varMsgId p, t]
actionToFact (Receive p t) = protoFact Linear "Receive" [varTerm $ varMsgId p ,t]
actionToFact (IsIn t v)   =  protoFact Linear "IsIn" [t,varTerm v]
actionToFact (IsNotSet t )   =  protoFact Linear "IsNotSet" [t]
actionToFact (InsertA t1 t2)   =  protoFact Linear "Insert" [t1,t2]
actionToFact (DeleteA t )   =  protoFact Linear "Delete" [t]
actionToFact (ChannelIn t)   =  protoFact Linear "ChannelIn" [t]
actionToFact (EventEmpty)   =   protoFact Linear "Event" []
actionToFact (PredicateA f)   =  mapFactName (\s -> "Pred_" ++ s) f
actionToFact (NegPredicateA f)   =  mapFactName (\s -> "Pred_Not_" ++ s) f
actionToFact (LockNamed t v)   = protoFact Linear (lockFactName v) [lockPubTerm v,varTerm v, t ]
actionToFact (LockUnnamed t v)   = protoFact Linear "Lock" [lockPubTerm v, varTerm v, t ]
actionToFact (UnlockNamed t v) = protoFact Linear (unlockFactName v) [lockPubTerm v,varTerm v,t]
actionToFact (UnlockUnnamed t v) = protoFact Linear "Unlock" [lockPubTerm v,varTerm v,t]
actionToFact (ProgressFrom p) = protoFact Linear ("ProgressFrom_"++prettyPosition p) [varTerm $ varProgress p]
actionToFact (ProgressTo p pf) = protoFact Linear ("ProgressTo_"++prettyPosition p) $ [varTerm $ varProgress pf]
actionToFact (TamarinAct f) = f

toFreeMsgVariable :: LVar -> BVar LVar
toFreeMsgVariable (LVar name LSortFresh id') = Free $ LVar name LSortMsg id'
toFreeMsgVariable v = Free $ v

actionToFactFormula :: TransAction -> Fact (Term (Lit Name (BVar LVar)))
actionToFactFormula = fmap (fmap $ fmap toFreeMsgVariable) . actionToFact

-- | Term with variable for message id. Uniqueness ensured by process position.
varMID :: ProcessPosition -> LVar
varMID p = LVar n s i
    where n = "mid_" ++ prettyPosition p
          s = LSortFresh
          i = 0 -- This is the message index.
                -- We could also compute it from the position as before,
                -- but I don't see an advantage (yet)

factToFact :: TransFact -> Fact LNTerm
factToFact (Fr v) = freshFact $ varTerm (v)
factToFact (In t) = inFact t
factToFact (Out t) = outFact t
factToFact (FLet p t vars) = protoFact Linear ("Let"++ "_" ++ prettyPosition p) (t:ts)
      where
        ts = map varTerm (S.toList vars)
factToFact (Message t t') = protoFact Linear "Message" [t, t']
factToFact (Ack t t') = protoFact Linear "Ack" [t, t']
factToFact (MessageIDSender p) = protoFact Linear "MID_Sender" [ varTerm $ varMID p ]
factToFact (MessageIDReceiver p) = protoFact Linear "MID_Receiver" [ varTerm$ varMID p ]
factToFact (State kind p vars) = protoFact (multiplicity kind) (name kind ++ "_" ++ prettyPosition p) ts
    where
        name k = if isSemiState k then "Semistate" else "State"
        ts = map varTerm (S.toList vars)
factToFact (TamarinFact f) = f
factToFact (PureCell t1 t2) = protoFact Linear ("L_PureState") [t1, t2]


prettyEitherPositionOrSpecial:: Either ProcessPosition SpecialPosition -> String
prettyEitherPositionOrSpecial (Left pos) = prettyPosition pos
prettyEitherPositionOrSpecial (Right InitPosition) = "Init"
prettyEitherPositionOrSpecial (Right NoPosition) = ""

getTopLevelName :: (GoodAnnotation an) => Process an v -> [String]
getTopLevelName (ProcessNull ann) = getProcessNames ann
getTopLevelName (ProcessComb _ ann _ _) = getProcessNames ann
getTopLevelName (ProcessAction _ ann _) = getProcessNames ann

propagateNames :: (GoodAnnotation an) => Process an v-> Process an v
propagateNames = propagate' []
    where
      propagate' n (ProcessComb c an pl pr) = ProcessComb c
                                                (setProcessNames (n ++ getProcessNames an) an)
                                                (propagate' (n ++ getProcessNames an) pl)
                                                (propagate' (n ++ getProcessNames an) pr)
      propagate' n (ProcessAction a an p) = ProcessAction a
                                                (setProcessNames (n ++ getProcessNames an) an)
                                                (propagate' (n ++ getProcessNames an) p)
      propagate' n (ProcessNull an) = ProcessNull (setProcessNames (n ++ getProcessNames an) an)

crc32 :: String -> Int
crc32 s = foldl iter 0xffffffff (map ord s)
    where
        inner c = (c `shiftR` 1) `xor` (0xedb88329 .&. (-(c .&. 1)))
        iter c m = iterate inner (c `xor` m) !! 8

interpolate :: (Fractional t, Ord t) => HSV t -> HSV t -> t -> HSV t
interpolate (HSV h1 s1 v1) (HSV h2 s2 v2) a = HSV h' s' v'
      where
        h' = (h2 - h1) * a + h1
        s' = (s2 - s1) * a + s1
        v' = (v2 - v1) * a + v1

colorHash :: (Fractional t, Ord t) => String -> RGB t
colorHash s = RGB r g b
      where
        nthByte x n = (x `shiftR` (8*n)) .&. 0xff
        [r,g,b] = map ((/255) . fromIntegral . nthByte (crc32 s)) [0,1,2]

-- Computes a color for a list of strings by first computing
-- the CRC32 checksum of each string and then interpolating the
-- colors with an exponentionally decaying threshold (2^(-i)).
-- The interpolation is performed on colors in HSV representation.
-- To avoid to bright, dark, or saturated colors, the saturation
-- and luminance of the final color is normalized to to 0.5.
colorForProcessName :: [String] -> RGB Rational
colorForProcessName [] = RGB 255 255 255
colorForProcessName names = hsvToRGB $ normalize $ fst $ foldl f (head palette, 0::Int) (tail palette)
      where
        palette = map (rgbToHSV . colorHash) names
        normalize (HSV h _ _) = HSV h 0.5 0.5
        f (acc, i) v = (interpolate acc v (2^^(-i)), i+1)

toRule :: GoodAnnotation ann => AnnotatedRule ann -> Rule ProtoRuleEInfo
toRule AnnotatedRule{..} = -- this is a Record Wildcard
          Rule (ProtoRuleEInfo (StandRule name) attr restr) l r a (newVariables l r)
          where
            name = case processName of
                Just s -> s
                Nothing -> 
                         unNull (stripNonAlphanumerical (prettySapicTopLevel process))
                         ++ "_" ++ show index ++ "_"
                         ++ prettyEitherPositionOrSpecial position
            attr = [ RuleColor $ colorForProcessName $ getTopLevelName process
                   , Process $ toProcess process]
            l = map factToFact prems
            a = map actionToFact acts
            r = map factToFact concs
            stripNonAlphanumerical = filter isAlpha
            unNull s = if null s then "p" else s<|MERGE_RESOLUTION|>--- conflicted
+++ resolved
@@ -86,19 +86,12 @@
 -- actions. Semistates are used in rules where a SAPIC step might take more
 -- than one MSR step, i.e., messages over private channels.
 data StateKind  = LState | PState | LSemiState | PSemiState
-<<<<<<< HEAD
+  deriving Eq
 data TransFact =  Fr LVar | In LNTerm
             | Out LNTerm
             | FLet ProcessPosition LNTerm (S.Set LVar)
             | Message LNTerm LNTerm
             | Ack LNTerm LNTerm
-=======
-  deriving Eq
-data TransFact =  Fr LVar | In SapicTerm
-            | Out SapicTerm
-            | Message SapicTerm SapicTerm
-            | Ack SapicTerm SapicTerm
->>>>>>> 27da5300
             | State StateKind ProcessPosition (S.Set LVar)
             | MessageIDSender ProcessPosition
             | MessageIDReceiver ProcessPosition
