{-# LANGUAGE QuasiQuotes #-}
{-# LANGUAGE PatternGuards #-}
-- Copyright   : (c) 2019 Robert Künnemann
-- License     : GPL v3 (see LICENSE)
--
-- Maintainer  : Robert Künnemann <robert@kunnemann.de>
-- Portability : GHC only
--
-- Translation rules common for different translation types in SAPIC
module Sapic.Basetranslation (
     baseTransNull
   , baseTransComb
   , baseTransAction
   , baseTrans
   , baseInit
   , toEx
   , baseRestr
<<<<<<< HEAD
   , toLVar
   , toLNTerm
   , toLNFact
=======
   -- types
   , TransFact
   , TranslationResultNull 
   , TranslationResultAct 
   , TranslationResultComb 
   , TransFNull 
   , TransFAct
   , TransFComb
>>>>>>> 0811880d
) where

import           Control.Exception
import           Control.Monad.Catch
import           Data.Set             hiding (map)
import qualified Extension.Data.Label as L
import           Sapic.Annotation
import           Sapic.Exceptions
import           Sapic.Facts
import           Sapic.ProcessUtils
import qualified Text.RawString.QQ    as QQ
import           Theory
import           Theory.Sapic
import           Theory.Sapic.Print
import           Theory.Text.Parser

<<<<<<< HEAD
-- TODO not sure which module to move these two
toLVar:: SapicLVar -> LVar
toLVar = slvar

toLNTerm:: SapicTerm -> LNTerm 
toLNTerm = fmap f 
    where 
        f (Con c) = Con c
        f (Var v) = Var $ toLVar v

toLNFact:: SapicLNFact -> LNFact 
toLNFact = fmap toLNTerm
=======
type TranslationResultNull  = ([([TransFact], [TransAction], [TransFact], [SyntacticLNFormula])])
type TranslationResultAct  = ([([TransFact], [TransAction], [TransFact], [SyntacticLNFormula])], Set LVar)
type TranslationResultComb  = ([([TransFact], [TransAction], [TransFact], [SyntacticLNFormula])], Set LVar, Set LVar)

type TransFNull t = ProcessAnnotation
                             -> ProcessPosition
                             -> Set LVar
                             -> t

type TransFAct t = SapicAction
                             -> ProcessAnnotation
                             -> ProcessPosition
                             -> Set LVar
                             -> t
type TransFComb t = ProcessCombinator
                        -> ProcessAnnotation
                        -> ProcessPosition -> Set LVar
                        -> t
>>>>>>> 0811880d

-- | The basetranslation has three functions, one for translating the Null
-- Process, one for actions (i.e. constructs with only one child process) and
-- one for combinators (i.e., constructs with two child processes).
baseTrans :: MonadThrow m =>
                          (TransFNull (m TranslationResultNull),
                           TransFAct (m TranslationResultAct),
                           TransFComb (m TranslationResultComb))
baseTrans = (\ a p tx ->  return $ baseTransNull a p tx,
             \ ac an p tx -> return $ baseTransAction ac an p tx,
             \ comb an p tx -> return $ baseTransComb comb an p tx) -- I am sure there is nice notation for that.

--  | Each part of the translation outputs a set of multiset rewrite rules,
--    and ~x (tildex), the set of variables hitherto bound
baseTransNull :: TransFNull TranslationResultNull
baseTransNull _ p tildex =  [([State LState p tildex ], [], [], [])]

baseTransAction :: TransFAct TranslationResultAct
baseTransAction ac an p tildex
    |  Rep <- ac = ([
          ([def_state], [], [State PSemiState (p++[1]) tildex ], []),
          ([State PSemiState (p++[1]) tildex], [], [def_state' tildex], [])
          ], tildex)
<<<<<<< HEAD
    | (New v) <- ac = let tx' = (toLVar v) `insert` tildex in
        ([ ([def_state, Fr $ toLVar v], [], [def_state' tx']) ], tx')
    | (ChIn (Just tc') t') <- ac, (Just (AnLVar _)) <- secretChannel an
      , tc <- toLNTerm tc', t <- toLNTerm t' =
          let tx' = (freeset tc) `union` (freeset t) `union` tildex in
          ([
          ([def_state, Message tc t], [], [Ack tc t, def_state' tx'])], tx')
    | (ChIn (Just tc') t') <- ac, Nothing <- secretChannel an
      , tc <- toLNTerm tc', t <- toLNTerm t' =
          let tx' = (freeset tc) `union` (freeset t) `union` tildex in
          let ts  = fAppPair (tc,t) in
          ([
          ([def_state, In ts], [ ChannelIn ts], [def_state' tx']),
          ([def_state, Message tc t], [], [Ack tc t, def_state' tx'])], tx')
    | (ChIn Nothing t') <- ac 
      , t <- toLNTerm t' =
          let tx' = freeset t `union` tildex in
          ([ ([def_state, (In t) ], [ ], [def_state' tx']) ], tx')
    | (ChOut (Just tc') t') <- ac, (Just (AnLVar _)) <- secretChannel an 
      , tc <- toLNTerm tc', t <- toLNTerm t' =
          let semistate = State LSemiState (p++[1]) tildex in
          ([
          ([def_state], [], [Message tc t,semistate]),
          ([semistate, Ack tc t], [], [def_state' tildex])], tildex)
    | (ChOut (Just tc') t') <- ac, Nothing <- secretChannel an 
      , tc <- toLNTerm tc', t <- toLNTerm t' =
          let semistate = State LSemiState (p++[1]) tildex in
          ([
          ([def_state, In tc], [ ChannelIn tc], [Out t, def_state' tildex]),
          ([def_state], [], [Message tc t,semistate]),
          ([semistate, Ack tc t], [], [def_state' tildex])], tildex)
    | (ChOut Nothing t') <- ac 
      , t <- toLNTerm t' =
          ([
          ([def_state], [], [def_state' tildex, Out t])], tildex)
    | (Insert t1' t2' ) <- ac 
      , t1 <- toLNTerm t1' , t2 <- toLNTerm t2'  =
          ([
          ([def_state], [InsertA t1 t2], [def_state' tildex])], tildex)
    | (Delete t') <- ac 
      , t <- toLNTerm t' =
          ([
          ([def_state], [DeleteA t ], [def_state' tildex])], tildex)
    | (Lock t') <- ac, (Just (AnLVar v)) <- lock an 
      , t <- toLNTerm t' =
=======
    | (New v) <- ac = let tx' = v `insert` tildex in
        ([ ([def_state, Fr v], [], [def_state' tx'], []) ], tx')
    | (ChIn (Just tc) t) <- ac, (Just (AnLVar _)) <- secretChannel an =
          let tx' = freeset tc `union` freeset t `union` tildex in
          ([
          ([def_state, Message tc t], [], [Ack tc t, def_state' tx'], [])], tx')
    | (ChIn (Just tc) t) <- ac, Nothing <- secretChannel an =
          let tx' = freeset tc `union` freeset t `union` tildex in
          let ts  = fAppPair (tc,t) in
          ([
          ([def_state, In ts], [ ChannelIn ts], [def_state' tx'], []),
          ([def_state, Message tc t], [], [Ack tc t, def_state' tx'], [])], tx')
    | (ChIn Nothing t) <- ac =
          let tx' = freeset t `union` tildex in
          ([ ([def_state, In t ], [ ], [def_state' tx'], []) ], tx')
    | (ChOut (Just tc) t) <- ac, (Just (AnLVar _)) <- secretChannel an =
          let semistate = State LSemiState (p++[1]) tildex in
          ([
          ([def_state], [], [Message tc t,semistate], []),
          ([semistate, Ack tc t], [], [def_state' tildex], [])], tildex)
    | (ChOut (Just tc) t) <- ac, Nothing <- secretChannel an =
          let semistate = State LSemiState (p++[1]) tildex in
          ([
          ([def_state, In tc], [ ChannelIn tc], [Out t, def_state' tildex], []),
          ([def_state], [], [Message tc t,semistate], []),
          ([semistate, Ack tc t], [], [def_state' tildex], [])], tildex)
    | (ChOut Nothing t) <- ac =
          ([
          ([def_state], [], [def_state' tildex, Out t], [])], tildex)
    | (Insert t1 t2 ) <- ac =
          ([
          ([def_state], [InsertA t1 t2], [def_state' tildex], [])], tildex)
    | (Delete t ) <- ac =
          ([
          ([def_state], [DeleteA t ], [def_state' tildex], [])], tildex)
    | (Lock t ) <- ac, (Just (AnLVar v)) <- lock an =
>>>>>>> 0811880d
          let tx' = v `insert` tildex in
      ([
      ([def_state, Fr v], [LockNamed t v, LockUnnamed t v ], [def_state' tx'], [])], tx')
    | (Lock _ ) <- ac, Nothing <- lock an = throw (NotImplementedError "Unannotated lock" :: SapicException AnnotatedProcess)

<<<<<<< HEAD
    | (Unlock t') <- ac, (Just (AnLVar v)) <- unlock an 
      , t <- toLNTerm t' =
          ([([def_state], [UnlockNamed t v, UnlockUnnamed t v ], [def_state' tildex])], tildex)
    | (Unlock _ ) <- ac, Nothing <- lock an = throw ( NotImplementedError "Unannotated unlock" :: SapicException AnnotatedProcess)
    | (Event f' ) <- ac 
      , f <- toLNFact f' =
          ([([def_state], [TamarinAct f], [def_state' tildex])], tildex)
    | (MSR (l',a',r')) <- ac
      , (l,a,r) <- ( map toLNFact l' , map toLNFact a' , map toLNFact r') =
          let tx' = (freeset' r) `union` tildex in
          ([(def_state:map TamarinFact l, map TamarinAct a, def_state' tx':map TamarinFact r)], tx')
=======
    | (Unlock t ) <- ac, (Just (AnLVar v)) <- unlock an =
          ([([def_state], [UnlockNamed t v, UnlockUnnamed t v ], [def_state' tildex], [])], tildex)
    | (Unlock _ ) <- ac, Nothing <- lock an = throw ( NotImplementedError "Unannotated unlock" :: SapicException AnnotatedProcess)
    | (Event f ) <- ac =
          ([([def_state], [TamarinAct f], [def_state' tildex], [])], tildex)
    | (MSR (l,a,r,res)) <- ac =
          let tx' = freeset' r `union` tildex in
          ([(def_state:map TamarinFact l, map TamarinAct a, def_state' tx':map TamarinFact r, res)], tx')
>>>>>>> 0811880d
    | otherwise = throw ((NotImplementedError $ "baseTransAction:" ++ prettySapicAction ac) :: SapicException AnnotatedProcess)
    where
        -- dropTypes = fmap toLVar
        def_state = State LState p tildex -- default state when entering
        def_state' tx = State LState (p++[1]) tx -- default follow upstate, possibly with new bound variables
        freeset = fromList . frees
        freeset' = fromList . concatMap getFactVariables


-- | The translation for combinators expects:
--      c - the combinator
--      _ - annotations (for future use, currently ignored)
--      p - the current position
--      tildex - the logical variables bound up to here
--   It outputs
--      a set of mrs
--      the set of bound variables for the lhs process
--      the set of bound variables for the rhs process
baseTransComb :: TransFComb TranslationResultComb
baseTransComb c _ p tildex
    | Parallel <- c = (
               [([def_state], [], [def_state1 tildex,def_state2 tildex], [])]
             , tildex, tildex )
    | NDC <- c = (
               []
             , tildex, tildex )
<<<<<<< HEAD
    | Cond f <- c = condition f
    | CondEq t1 t2 <- c = condition (protoFact Linear "Eq" [t1,t2])
    | Lookup t' v' <- c 
      , t <- toLNTerm t', v <- toLVar v' =
=======
    | Cond f <- c =
        let freevars_f = fromList $ freesList  f in
        if freevars_f `isSubsetOf` tildex then
                ([ ([def_state], [], [def_state1 tildex], [f]),
                    ([def_state], [], [def_state2 tildex], [Not f])]
                     , tildex, tildex )
        else
                    throw ( 
                    ProcessNotWellformed $ WFUnboundProto (freevars_f `difference` tildex)
                        :: SapicException AnnotatedProcess)

    | CondEq t1 t2 <- c =
        let fa = (protoFact Linear "Eq" [t1,t2]) in
        let vars_f = fromList $ getFactVariables fa in
        if vars_f `isSubsetOf` tildex then
                ([ ([def_state], [PredicateA fa], [def_state1 tildex], []),
                    ([def_state], [NegPredicateA fa], [def_state2 tildex], [])]
                     , tildex, tildex )
                else
                    throw ( 
                    ProcessNotWellformed $ WFUnboundProto (vars_f `difference` tildex)
                        :: SapicException AnnotatedProcess)
    | Lookup t v <- c =
>>>>>>> 0811880d
           let tx' = v `insert` tildex in
                (
       [ ([def_state], [IsIn t v], [def_state1 tx' ], []),
         ([def_state], [IsNotSet t], [def_state2 tildex], [])]
             , tx', tildex )
    | otherwise = throw (NotImplementedError "baseTransComb":: SapicException AnnotatedProcess)
    where
        def_state = State LState p tildex
        def_state1 tx = State LState (p++[1]) tx
        def_state2 tx = State LState (p++[2]) tx
<<<<<<< HEAD
        condition f'
            | f <- toLNFact f' =
                let vars_f = fromList $ getFactVariables f in
                if vars_f `isSubsetOf` tildex then
                ( [ ([def_state], [PredicateA f], [def_state1 tildex]),
                    ([def_state], [NegPredicateA f], [def_state2 tildex])]
                     , tildex, tildex )
                else
                    throw $
                    ( ProcessNotWellformed $ WFUnboundProto (vars_f `difference` tildex)
                        :: SapicException AnnotatedProcess)
=======
>>>>>>> 0811880d

-- | @baseInit@ provides the initial rule that is used to create the first
-- linear statefact. An additional restriction on InitEmpty makes sure it can
-- only be used once.
baseInit :: AnProcess ann -> ([AnnotatedRule ann], Set a)
baseInit anP = ([AnnotatedRule (Just "Init") anP (Right InitPosition) l a r [] 0],empty)
  where
        l = []
        a = [InitEmpty ]
        r = [State LState [] empty]


-- | Convert parsing erros into Exceptions. To make restrictions easier to
-- modify and thus maintain, we use the parser to convert from
-- a hand-written string. It is possible that there are syntax arrors, in
-- which case the translation should crash with the following error
-- message.
toEx :: MonadThrow m => String -> m SyntacticRestriction
toEx s
    | (Left  err) <- parseRestriction s =
        throwM ( ImplementationError ( "Error parsing hard-coded restriction: " ++ s ++ show err )::SapicException AnnotatedProcess)
    | (Right res) <- parseRestriction s = return res
    | otherwise = throwM ( ImplementationError "toEx, otherwise case to satisfy compiler"::SapicException AnnotatedProcess)

resSetIn :: String
resSetIn = [QQ.r|restriction set_in: 
"All x y #t3 . IsIn(x,y)@t3 ==>  
(Ex #t2 . Insert(x,y)@t2 & #t2<#t3 
& ( All #t1 . Delete(x)@t1 ==> (#t1<#t2 |  #t3<#t1))
& ( All #t1 yp . Insert(x,yp)@t1 ==> (#t1<#t2 | #t1=#t2 | #t3<#t1)) 
)" |]

resSetNotIn :: String
resSetNotIn = [QQ.r|restriction set_notin:
"All x #t3 . IsNotSet(x)@t3 ==> 
        (All #t1 y . Insert(x,y)@t1 ==>  #t3<#t1 )
  | ( Ex #t1 .   Delete(x)@t1 & #t1<#t3  
                &  (All #t2 y . Insert(x,y)@t2 & #t2<#t3 ==>  #t2<#t1))"
|]

resSetInNoDelete :: String
resSetInNoDelete = [QQ.r|restriction set_in: 
"All x y #t3 . IsIn(x,y)@t3 ==>  
(Ex #t2 . Insert(x,y)@t2 & #t2<#t3 
& ( All #t1 yp . Insert(x,yp)@t1 ==> (#t1<#t2 | #t1=#t2 | #t3<#t1)) 
)" |]

resSetNotInNoDelete :: String
resSetNotInNoDelete = [QQ.r|restriction set_notin:
"All x #t3 . IsNotSet(x)@t3 ==> 
(All #t1 y . Insert(x,y)@t1 ==>  #t3<#t1 )"
|]

resSingleSession :: String
resSingleSession = [QQ.r|restrictionsingle_session: // for a single session
"All #i #j. Init()@i & Init()@j ==> #i=#j"
|]

-- | Restriction for Locking. Note that LockPOS hardcodes positions that
-- should be modified below.
resLockingL :: String
resLockingL  = [QQ.r|restriction locking:
"All p pp l x lp #t1 #t3 . LockPOS(p,l,x)@t1 & Lock(pp,lp,x)@t3 
        ==> 
        ( #t1<#t3 
                 & (Ex #t2. UnlockPOS(p,l,x)@t2 & #t1<#t2 & #t2<#t3 
                 & (All #t0 pp  . Unlock(pp,l,x)@t0 ==> #t0=#t2) 
                 & (All pp lpp #t0 . Lock(pp,lpp,x)@t0 ==> #t0<#t1 | #t0=#t1 | #t2<#t0) 
                 & (All pp lpp #t0 . Unlock(pp,lpp,x)@t0 ==> #t0<#t1 | #t2<#t0 | #t2=#t0 )
                ))
        | #t3<#t1 | #t1=#t3"
|]

-- | Restriction for Locking where no Unlock is necessary.
resLockingLNoUnlockPOS :: String
resLockingLNoUnlockPOS  = [QQ.r|restriction locking:
"All p l x #t1 . LockPOS(p,l,x)@t1 
                   ==> (All pp lp #t2. LockPOS(pp,lp,x)@t2 ==> #t1=#t2)"
|]

-- | Restriction for Locking where no Unlock is necessary.
resLockingNoUnlock :: String
resLockingNoUnlock  = [QQ.r|restriction locking:
"All p l x #t1 . Lock(p,l,x)@t1 
                   ==> (All pp lp #t2. Lock(pp,lp,x)@t2 ==> #t1=#t2)"
|]

-- | Produce locking lemma for variable v by instantiating resLockingL 
--  with (Un)Lock_pos instead of (Un)LockPOS, where pos is the variable id
--  of v.
resLocking :: MonadThrow m => Bool -> LVar -> m SyntacticRestriction
resLocking hasUnlock v =  do
    rest <- if hasUnlock then
              toEx resLockingL
            else
              toEx resLockingLNoUnlockPOS
    return $ mapName hardcode $ mapFormula (mapAtoms subst) rest
    where
        subst _ a
            | (Action t f) <- a,
              Fact {factTag = ProtoFact Linear "LockPOS" 3} <- f
            =
              Action t (f {factTag = ProtoFact Linear (hardcode "Lock") 3})
            | (Action t f) <- a,
              Fact {factTag = ProtoFact Linear "UnlockPOS" 3} <- f =
              Action t (f {factTag = ProtoFact Linear (hardcode "Unlock") 3})
            | otherwise = a
        hardcode s = s ++ "_" ++ show (lvarIdx v)
        mapFormula = L.modify rstrFormula
        mapName = L.modify rstrName

resEq :: String
resEq = [QQ.r|restriction predicate_eq:
"All #i a b. Pred_Eq(a,b)@i ==> a = b"
|]


resNotEq :: String
resNotEq = [QQ.r|restriction predicate_not_eq:
"All #i a b. Pred_Not_Eq(a,b)@i ==> not(a = b)"
|]

-- | generate restrictions depending on options set (op) and the structure
-- of the process (anP)
baseRestr :: (MonadThrow m, MonadCatch m) => AnProcess ProcessAnnotation -> Bool -> [SyntacticRestriction] -> m [SyntacticRestriction]
baseRestr anP hasAccountabilityLemmaWithControl prevRestr =
  let hardcoded_l =
       (if contains isLookup then
        if contains isDelete then
            [resSetIn,  resSetNotIn]
              else
            [resSetInNoDelete, resSetNotInNoDelete]
         else [])
        ++
        addIf (contains isEq) [resEq, resNotEq]
        ++
        addIf hasAccountabilityLemmaWithControl [resSingleSession]
    in
    do
        hardcoded <- mapM toEx hardcoded_l
        locking   <- mapM (resLocking $ contains isUnlock) (getLockPositions anP) 
        singleLocking <- toEx resLockingNoUnlock

        return $ prevRestr ++ hardcoded ++ locking 
                 ++ 
                 addIf ((not $ contains isUnlock) && (contains isLock)) [singleLocking]
    where
        addIf phi list = if phi then list else []
        contains = processContains anP
        getLock p
            | (ProcessAction (Lock _) an _) <- p, (Just (AnLVar v)) <- lock an = [v] -- annotation is Maybe type
            | otherwise  = []
        getLockPositions = pfoldMap getLock

        -- TODO add feature checking lemmas for wellformedness, adding ass_immeadiate_in if necessary 
        -- This is what SAPIC did
          -- @ (if op.accountability then [] else [res_single_session_l])
        -- (*  ^ ass_immeadiate_in -> disabled, sound for most lemmas, see liveness paper
         -- *                  it would be better if we would actually check whether each lemma
         -- *                  is of the right form so we can leave it out...
         -- *                  *)
    -- in<|MERGE_RESOLUTION|>--- conflicted
+++ resolved
@@ -8,18 +8,18 @@
 --
 -- Translation rules common for different translation types in SAPIC
 module Sapic.Basetranslation (
+    -- translation
      baseTransNull
    , baseTransComb
    , baseTransAction
    , baseTrans
    , baseInit
+   , baseRestr
+   -- helper
    , toEx
-   , baseRestr
-<<<<<<< HEAD
    , toLVar
    , toLNTerm
    , toLNFact
-=======
    -- types
    , TransFact
    , TranslationResultNull 
@@ -28,7 +28,6 @@
    , TransFNull 
    , TransFAct
    , TransFComb
->>>>>>> 0811880d
 ) where
 
 import           Control.Exception
@@ -45,20 +44,6 @@
 import           Theory.Sapic.Print
 import           Theory.Text.Parser
 
-<<<<<<< HEAD
--- TODO not sure which module to move these two
-toLVar:: SapicLVar -> LVar
-toLVar = slvar
-
-toLNTerm:: SapicTerm -> LNTerm 
-toLNTerm = fmap f 
-    where 
-        f (Con c) = Con c
-        f (Var v) = Var $ toLVar v
-
-toLNFact:: SapicLNFact -> LNFact 
-toLNFact = fmap toLNTerm
-=======
 type TranslationResultNull  = ([([TransFact], [TransAction], [TransFact], [SyntacticLNFormula])])
 type TranslationResultAct  = ([([TransFact], [TransAction], [TransFact], [SyntacticLNFormula])], Set LVar)
 type TranslationResultComb  = ([([TransFact], [TransAction], [TransFact], [SyntacticLNFormula])], Set LVar, Set LVar)
@@ -77,7 +62,6 @@
                         -> ProcessAnnotation
                         -> ProcessPosition -> Set LVar
                         -> t
->>>>>>> 0811880d
 
 -- | The basetranslation has three functions, one for translating the Null
 -- Process, one for actions (i.e. constructs with only one child process) and
@@ -101,120 +85,68 @@
           ([def_state], [], [State PSemiState (p++[1]) tildex ], []),
           ([State PSemiState (p++[1]) tildex], [], [def_state' tildex], [])
           ], tildex)
-<<<<<<< HEAD
     | (New v) <- ac = let tx' = (toLVar v) `insert` tildex in
-        ([ ([def_state, Fr $ toLVar v], [], [def_state' tx']) ], tx')
+        ([ ([def_state, Fr $ toLVar v], [], [def_state' tx'], []) ], tx')
     | (ChIn (Just tc') t') <- ac, (Just (AnLVar _)) <- secretChannel an
       , tc <- toLNTerm tc', t <- toLNTerm t' =
           let tx' = (freeset tc) `union` (freeset t) `union` tildex in
           ([
-          ([def_state, Message tc t], [], [Ack tc t, def_state' tx'])], tx')
+          ([def_state, Message tc t], [], [Ack tc t, def_state' tx'], [])], tx')
     | (ChIn (Just tc') t') <- ac, Nothing <- secretChannel an
       , tc <- toLNTerm tc', t <- toLNTerm t' =
           let tx' = (freeset tc) `union` (freeset t) `union` tildex in
           let ts  = fAppPair (tc,t) in
           ([
-          ([def_state, In ts], [ ChannelIn ts], [def_state' tx']),
-          ([def_state, Message tc t], [], [Ack tc t, def_state' tx'])], tx')
+          ([def_state, In ts], [ ChannelIn ts], [def_state' tx'], []),
+          ([def_state, Message tc t], [], [Ack tc t, def_state' tx'], [])], tx')
     | (ChIn Nothing t') <- ac 
       , t <- toLNTerm t' =
           let tx' = freeset t `union` tildex in
-          ([ ([def_state, (In t) ], [ ], [def_state' tx']) ], tx')
+          ([ ([def_state, In t], [ ], [def_state' tx'], []) ], tx')
     | (ChOut (Just tc') t') <- ac, (Just (AnLVar _)) <- secretChannel an 
       , tc <- toLNTerm tc', t <- toLNTerm t' =
           let semistate = State LSemiState (p++[1]) tildex in
           ([
-          ([def_state], [], [Message tc t,semistate]),
-          ([semistate, Ack tc t], [], [def_state' tildex])], tildex)
+          ([def_state], [], [Message tc t,semistate], []),
+          ([semistate, Ack tc t], [], [def_state' tildex], [])], tildex)
     | (ChOut (Just tc') t') <- ac, Nothing <- secretChannel an 
       , tc <- toLNTerm tc', t <- toLNTerm t' =
           let semistate = State LSemiState (p++[1]) tildex in
           ([
-          ([def_state, In tc], [ ChannelIn tc], [Out t, def_state' tildex]),
-          ([def_state], [], [Message tc t,semistate]),
-          ([semistate, Ack tc t], [], [def_state' tildex])], tildex)
-    | (ChOut Nothing t') <- ac 
-      , t <- toLNTerm t' =
-          ([
-          ([def_state], [], [def_state' tildex, Out t])], tildex)
-    | (Insert t1' t2' ) <- ac 
-      , t1 <- toLNTerm t1' , t2 <- toLNTerm t2'  =
-          ([
-          ([def_state], [InsertA t1 t2], [def_state' tildex])], tildex)
-    | (Delete t') <- ac 
-      , t <- toLNTerm t' =
-          ([
-          ([def_state], [DeleteA t ], [def_state' tildex])], tildex)
-    | (Lock t') <- ac, (Just (AnLVar v)) <- lock an 
-      , t <- toLNTerm t' =
-=======
-    | (New v) <- ac = let tx' = v `insert` tildex in
-        ([ ([def_state, Fr v], [], [def_state' tx'], []) ], tx')
-    | (ChIn (Just tc) t) <- ac, (Just (AnLVar _)) <- secretChannel an =
-          let tx' = freeset tc `union` freeset t `union` tildex in
-          ([
-          ([def_state, Message tc t], [], [Ack tc t, def_state' tx'], [])], tx')
-    | (ChIn (Just tc) t) <- ac, Nothing <- secretChannel an =
-          let tx' = freeset tc `union` freeset t `union` tildex in
-          let ts  = fAppPair (tc,t) in
-          ([
-          ([def_state, In ts], [ ChannelIn ts], [def_state' tx'], []),
-          ([def_state, Message tc t], [], [Ack tc t, def_state' tx'], [])], tx')
-    | (ChIn Nothing t) <- ac =
-          let tx' = freeset t `union` tildex in
-          ([ ([def_state, In t ], [ ], [def_state' tx'], []) ], tx')
-    | (ChOut (Just tc) t) <- ac, (Just (AnLVar _)) <- secretChannel an =
-          let semistate = State LSemiState (p++[1]) tildex in
-          ([
-          ([def_state], [], [Message tc t,semistate], []),
-          ([semistate, Ack tc t], [], [def_state' tildex], [])], tildex)
-    | (ChOut (Just tc) t) <- ac, Nothing <- secretChannel an =
-          let semistate = State LSemiState (p++[1]) tildex in
-          ([
           ([def_state, In tc], [ ChannelIn tc], [Out t, def_state' tildex], []),
           ([def_state], [], [Message tc t,semistate], []),
           ([semistate, Ack tc t], [], [def_state' tildex], [])], tildex)
-    | (ChOut Nothing t) <- ac =
+    | (ChOut Nothing t') <- ac 
+      , t <- toLNTerm t' =
           ([
           ([def_state], [], [def_state' tildex, Out t], [])], tildex)
-    | (Insert t1 t2 ) <- ac =
+    | (Insert t1' t2' ) <- ac 
+      , t1 <- toLNTerm t1' , t2 <- toLNTerm t2'  =
           ([
           ([def_state], [InsertA t1 t2], [def_state' tildex], [])], tildex)
-    | (Delete t ) <- ac =
+    | (Delete t') <- ac 
+      , t <- toLNTerm t' =
           ([
           ([def_state], [DeleteA t ], [def_state' tildex], [])], tildex)
-    | (Lock t ) <- ac, (Just (AnLVar v)) <- lock an =
->>>>>>> 0811880d
+    | (Lock t') <- ac, (Just (AnLVar v)) <- lock an 
+      , t <- toLNTerm t' =
           let tx' = v `insert` tildex in
       ([
       ([def_state, Fr v], [LockNamed t v, LockUnnamed t v ], [def_state' tx'], [])], tx')
     | (Lock _ ) <- ac, Nothing <- lock an = throw (NotImplementedError "Unannotated lock" :: SapicException AnnotatedProcess)
-
-<<<<<<< HEAD
     | (Unlock t') <- ac, (Just (AnLVar v)) <- unlock an 
       , t <- toLNTerm t' =
-          ([([def_state], [UnlockNamed t v, UnlockUnnamed t v ], [def_state' tildex])], tildex)
+          ([([def_state], [UnlockNamed t v, UnlockUnnamed t v ], [def_state' tildex], [])], tildex)
     | (Unlock _ ) <- ac, Nothing <- lock an = throw ( NotImplementedError "Unannotated unlock" :: SapicException AnnotatedProcess)
     | (Event f' ) <- ac 
       , f <- toLNFact f' =
-          ([([def_state], [TamarinAct f], [def_state' tildex])], tildex)
-    | (MSR (l',a',r')) <- ac
-      , (l,a,r) <- ( map toLNFact l' , map toLNFact a' , map toLNFact r') =
-          let tx' = (freeset' r) `union` tildex in
-          ([(def_state:map TamarinFact l, map TamarinAct a, def_state' tx':map TamarinFact r)], tx')
-=======
-    | (Unlock t ) <- ac, (Just (AnLVar v)) <- unlock an =
-          ([([def_state], [UnlockNamed t v, UnlockUnnamed t v ], [def_state' tildex], [])], tildex)
-    | (Unlock _ ) <- ac, Nothing <- lock an = throw ( NotImplementedError "Unannotated unlock" :: SapicException AnnotatedProcess)
-    | (Event f ) <- ac =
           ([([def_state], [TamarinAct f], [def_state' tildex], [])], tildex)
-    | (MSR (l,a,r,res)) <- ac =
+    | (MSR (l',a',r',res')) <- ac
+      , (l,a,r,res) <- ( map toLNFact l' , map toLNFact a' , map toLNFact r', map toLFormula res') = 
           let tx' = freeset' r `union` tildex in
           ([(def_state:map TamarinFact l, map TamarinAct a, def_state' tx':map TamarinFact r, res)], tx')
->>>>>>> 0811880d
     | otherwise = throw ((NotImplementedError $ "baseTransAction:" ++ prettySapicAction ac) :: SapicException AnnotatedProcess)
     where
-        -- dropTypes = fmap toLVar
         def_state = State LState p tildex -- default state when entering
         def_state' tx = State LState (p++[1]) tx -- default follow upstate, possibly with new bound variables
         freeset = fromList . frees
@@ -238,13 +170,8 @@
     | NDC <- c = (
                []
              , tildex, tildex )
-<<<<<<< HEAD
-    | Cond f <- c = condition f
-    | CondEq t1 t2 <- c = condition (protoFact Linear "Eq" [t1,t2])
-    | Lookup t' v' <- c 
-      , t <- toLNTerm t', v <- toLVar v' =
-=======
-    | Cond f <- c =
+    | Cond f' <- c 
+      , f <- toLFormula f' =
         let freevars_f = fromList $ freesList  f in
         if freevars_f `isSubsetOf` tildex then
                 ([ ([def_state], [], [def_state1 tildex], [f]),
@@ -254,9 +181,8 @@
                     throw ( 
                     ProcessNotWellformed $ WFUnboundProto (freevars_f `difference` tildex)
                         :: SapicException AnnotatedProcess)
-
     | CondEq t1 t2 <- c =
-        let fa = (protoFact Linear "Eq" [t1,t2]) in
+        let fa = toLNFact (protoFact Linear "Eq" [t1,t2]) in
         let vars_f = fromList $ getFactVariables fa in
         if vars_f `isSubsetOf` tildex then
                 ([ ([def_state], [PredicateA fa], [def_state1 tildex], []),
@@ -266,8 +192,8 @@
                     throw ( 
                     ProcessNotWellformed $ WFUnboundProto (vars_f `difference` tildex)
                         :: SapicException AnnotatedProcess)
-    | Lookup t v <- c =
->>>>>>> 0811880d
+    | Lookup t' v' <- c 
+      , t <- toLNTerm t', v <- toLVar v' =
            let tx' = v `insert` tildex in
                 (
        [ ([def_state], [IsIn t v], [def_state1 tx' ], []),
@@ -278,20 +204,6 @@
         def_state = State LState p tildex
         def_state1 tx = State LState (p++[1]) tx
         def_state2 tx = State LState (p++[2]) tx
-<<<<<<< HEAD
-        condition f'
-            | f <- toLNFact f' =
-                let vars_f = fromList $ getFactVariables f in
-                if vars_f `isSubsetOf` tildex then
-                ( [ ([def_state], [PredicateA f], [def_state1 tildex]),
-                    ([def_state], [NegPredicateA f], [def_state2 tildex])]
-                     , tildex, tildex )
-                else
-                    throw $
-                    ( ProcessNotWellformed $ WFUnboundProto (vars_f `difference` tildex)
-                        :: SapicException AnnotatedProcess)
-=======
->>>>>>> 0811880d
 
 -- | @baseInit@ provides the initial rule that is used to create the first
 -- linear statefact. An additional restriction on InitEmpty makes sure it can
