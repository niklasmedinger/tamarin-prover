--- conflicted
+++ resolved
@@ -1,6 +1,6 @@
 {-# LANGUAGE ScopedTypeVariables #-}
 {-# LANGUAGE PatternGuards #-}
--- Copyright   : (c) 2019 Robert Künnemann 
+-- Copyright   : (c) 2019 Robert Künnemann
 -- License     : GPL v3 (see LICENSE)
 --
 -- Maintainer  : Robert Künnemann <robert@kunnemann.de>
@@ -8,7 +8,7 @@
 --
 -- Utilities for processes
 module Sapic.ProcessUtils (
-   processAt 
+   processAt
 ,  processContains
 ,  isLookup
 ,  isEq
@@ -35,11 +35,11 @@
 -- import Control.Monad.Trans.FastFresh
 
 -- | Return subprocess at position p. Throw exceptions if p is an invalid
--- positions. 
+-- positions.
 processAt :: forall ann m v. (Show ann, MonadThrow m, MonadCatch m, Typeable ann, Typeable v, Show v) =>  Process ann v -> ProcessPosition -> m (Process ann v)
 processAt p [] = return p
 processAt (ProcessNull _) (x:xs) = throwM (InvalidPosition (x:xs) :: SapicException (Process ann v))
-processAt pro pos 
+processAt pro pos
     | (ProcessAction _ _ p ) <- pro,  1:xl <- pos =  catch (processAt p xl) (h pos)
     | (ProcessComb _ _ pl _) <- pro,  1:xl <- pos =  catch (processAt pl xl) (h pos)
     | (ProcessComb _ _ _ pr) <- pro,  2:xl <- pos =  catch (processAt pr xl) (h pos)
@@ -68,18 +68,16 @@
 isUnlock (ProcessAction (Unlock _) _ _) = True
 isUnlock _  = False
 
-<<<<<<< HEAD
+
 isEq :: Process ann v -> Bool
-=======
-isChIn :: AnProcess ann -> Bool
+
+isChIn :: Process ann v -> Bool
 isChIn (ProcessAction (ChIn _ _) _ _) = True
 isChIn _  = False
 
-isChOut :: AnProcess ann -> Bool
+isChOut :: Process ann v -> Bool
 isChOut (ProcessAction (ChOut _ _) _ _) = True
 isChOut _  = False
 
-isEq :: AnProcess ann -> Bool
->>>>>>> 54759898
 isEq (ProcessComb (CondEq _ _) _ _ _) = True
 isEq _  = False