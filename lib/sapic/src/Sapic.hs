--- conflicted
+++ resolved
@@ -40,10 +40,6 @@
 
 -- | Translates the process (singular) into a set of rules and adds them to the theory
 translate :: (Monad m, MonadThrow m, MonadCatch m) =>
-<<<<<<< HEAD
-             -- Monoid (m (AnProcess ProcessAnnotation)) =>
-=======
->>>>>>> abbe2302
              OpenTheory
              -> m OpenTranslatedTheory
 translate th = case theoryProcesses th of
