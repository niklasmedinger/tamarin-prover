{-# LANGUAGE DeriveDataTypeable #-}
{-# LANGUAGE TemplateHaskell #-}
{-# LANGUAGE StandaloneDeriving #-}
{-# LANGUAGE DeriveAnyClass #-}
{-# LANGUAGE PatternGuards #-}
-- |
-- Copyright   : (c) 2019 Robert Künnemann and Alexander Dax
-- License     : GPL v3 (see LICENSE)
--
-- Maintainer  : Robert Künnemann <robert@kunnemann.de>
-- Portability : GHC only
--
-- Translation from Theories with Processes to multiset rewrite rules

module Sapic (
    translate
) where
import Control.Exception hiding (catch)
import Control.Monad.Fresh
import Control.Monad.Catch
import Sapic.Exceptions
import Theory
import Theory.Sapic
import Data.Typeable
import Data.Maybe
import qualified Extension.Data.Label                as L
import Control.Monad.Trans.FastFresh   ()
import Sapic.Annotation
import Sapic.SecretChannels
import Sapic.Facts
import Sapic.Locks
import Sapic.ProcessUtils
import qualified Sapic.Basetranslation as BT
import qualified Sapic.ProgressTranslation as PT
import qualified Sapic.ReliableChannelTranslation as RCT
-- import Sapic.Restrictions
import Theory.Text.Pretty


-- | Translates the process (singular) into a set of rules and adds them to the theory
translate :: (Monad m, MonadThrow m, MonadCatch m) =>
             Monoid (m (AnProcess ProcessAnnotation)) =>
             OpenTheory
             -> m OpenTranslatedTheory
translate th = case theoryProcesses th of
      []  -> if L.get transReliable ops then
                    throwM (ReliableTransmissionButNoProcess :: SapicException AnnotatedProcess)
             else 
                    return (removeSapicItems th)
      [p] -> do
                -- annotate
                an_proc <- evalFreshT (annotateLocks (annotateSecretChannels (propagateNames $ toAnProcess p))) 0
                -- compute initial rules
                (initRule,initTx) <- initialRules an_proc
                -- generate protocol rules, starting from variables in initial tilde x
                protoRule <-  gen (trans an_proc) an_proc [] initTx
                -- add these rules
                th1 <- foldM liftedAddProtoRule th $ map toRule $ initRule ++ protoRule
                -- add restrictions
                restr <- restrictions an_proc
                th2 <- foldM liftedAddRestriction th1 restr
                -- add heuristic, if not already defined:
                th3 <- return $ fromMaybe th2 (addHeuristic heuristics th2) -- does not overwrite user defined heuristic
                return (removeSapicItems th3)
      _   -> throw (MoreThanOneProcess :: SapicException AnnotatedProcess)
  where
    liftedAddProtoRule thy ru = case addProtoRule ru thy of
        Just thy' -> return thy'
        Nothing   -> throwM (RuleNameExists (render (prettyRuleName ru))  :: SapicException AnnotatedProcess)
    liftedAddRestriction thy rest = case addRestriction rest thy of
        Just thy' -> return thy'
        Nothing   -> throwM (RestrictionNameExists (render (prettyRestriction rest))  :: SapicException AnnotatedProcess)
    ops = L.get thyOptions th
<<<<<<< HEAD
    addIf True l  = l
    addIf False _ = []
    initialRules anP  =  -- map toRule $ 
                         getInitRule anP : addIf (L.get transReliable ops) [getMsgId anP]
    trans = if L.get transProgress ops then
                progresstrans 
            else
                noprogresstrans 
    basetrans = if L.get transReliable ops then
                    BT.reliableChannelTrans BT.baseTrans
                  else
                    BT.baseTrans
    computeIf True  f = f
    computeIf False _ = id
    computeIf' lens f = computeIf' (L.get lens ops) f
    trans' = foldl (.) BT.baseTrans [ --- fold from left, i.e., top.
                        computeIf' transReliable BT.reliableChannelTrans -- TODO move reliableChannelTrans into its own package
                      , computeIf' transProgress 
                      ] 
    restr_option = RestrictionOptions { hasAccountabilityLemmaWithControl = False -- TODO need to compute this, once we have accountability lemmas
                                      , hasProgress = L.get transProgress ops
                                      , hasReliableChannels = L.get transReliable ops }
=======
    checkOps (lens,x) 
        | L.get lens ops = Just x
        | otherwise = Nothing
    initialRules anP = foldM (flip ($))  (BT.baseInit anP) --- fold from left to right
                        $ mapMaybe checkOps [ --- remove if fst element does not point to option that is set
                        (transProgress, PT.progressInit anP)
                      , (transReliable, RCT.reliableChannelInit anP) 
                      ] 
    trans anP = foldr ($) BT.baseTrans  --- fold from right to left, not that foldr applies ($) the other way around compared to foldM
                        $ mapMaybe checkOps [
                        (transProgress, PT.progressTrans anP)
                      , (transReliable, RCT.reliableChannelTrans )
                      ] 
    restrictions:: (MonadThrow m1, MonadCatch m1) => AnProcess ProcessAnnotation -> m1 [Restriction] 
    restrictions anP = foldM (flip ($)) []  --- fold from left to right
                                                                 --- TODO once accountability is supported, substitute True
                                                                 -- with predicate saying whether we need single_session lemma
                                                                 -- need to incorporate lemma2string_noacc once we handle accountability
                                                                -- if op.accountability then
                                                                  --   (* if an accountability lemma with control needs to be shown, we use a 
                                                                  --    * more complex variant of the restritions, that applies them to only one execution *)
                                                                  --   (List.map (bind_lemma_to_session (Msg id_ExecId)) restrs)
                                                                  --   @ (if op.progress then [progress_init_lemma_acc] else [])
                                                                -- else 
                                                                  --   restrs
                                                                  --    @ (if op.progress then [progress_init_lemma] else [])
                        $ [BT.baseRestr anP True] ++
                           mapMaybe checkOps [
                            (transProgress, PT.progressRestr anP)
                          , (transReliable, RCT.reliableChannelRestr anP) 
                           ]
>>>>>>> ca3d9a5a
    heuristics = [SapicRanking]

  -- TODO This function is not yet complete. This is what the ocaml code
  -- was doing:
  -- NOTE: Kevin Milner is working on predicates, Kevin Morio on accountability
  --
  -- and predicate_restrictions = print_predicates input.pred
  -- and sapic_restrictions = print_lemmas (generate_sapic_restrictions input.op annotated_process)
  -- in
  -- let msr' = if Lemma.contains_control input.lem (* equivalent to op.accountability *)
  --            then annotate_eventId msr
  --            else msr
  -- in
  -- input.sign ^ ( print_msr msr' ) ^ sapic_restrictions ^
  -- predicate_restrictions ^ lemmas_tamarin
  -- ^ "end"

-- | Processes through an annotated process and translates every single action
-- | according to trans. It substitutes states by pstates for replication and
-- | makes sure that tildex, list of variables in state is updated for the next
-- | call. It also performs the substituion necessary for NDC
-- | Input:
-- |      - three-tuple of algoriths for translation of null processes, actions and combinators
-- |      - annotated process
-- |      - current position in this process
-- |      - tildex, the set of variables in the state
gen :: (Show ann, MonadCatch m, Typeable ann, Foldable t1,
        Foldable t2, Foldable t3) =>
       (ann
        -> ProcessPosition
        -> t4
        -> m (t1 ([TransFact], [TransAction], [TransFact])),
        SapicAction
        -> ann
        -> ProcessPosition
        -> t4
        -> m (t3 ([TransFact], [TransAction], [TransFact]), t4),
        ProcessCombinator
        -> ann
        -> ProcessPosition
        -> t4
        -> m (t2 ([TransFact], [TransAction], [TransFact]), t4, t4))
       -> AnProcess ann -> [Int] -> t4 -> m [AnnotatedRule ann]
gen (trans_null, trans_action, trans_comb) anP p tildex  =
    do
        proc' <- processAt anP p
        case proc' of
            ProcessNull ann -> do
                msrs <- catch (trans_null ann p tildex) (handler proc')
                return $ mapToAnnotatedRule proc' msrs
            (ProcessComb NDC _ _ _) ->
               let  subst p_old = map_prems (substStatePos p_old p) in
               do
                   l <- gen trans anP ( p++[1] ) tildex
                   r <- gen trans anP (p++[2]) tildex
                   return $ subst (p++[1]) l ++ subst (p++[2]) r
            (ProcessComb c ann _ _) ->
                do
                (msrs, tildex'1, tildex'2) <- catch (trans_comb c ann p tildex) (handler proc')
                msrs_l <- gen trans anP (p++[1]) tildex'1
                msrs_r <- gen trans anP (p++[2]) tildex'2
                return  $
                    mapToAnnotatedRule proc' msrs ++ msrs_l ++ msrs_r
            (ProcessAction  ac ann _) ->
                do
                    (msrs, tildex') <- catch (trans_action ac ann p tildex) (handler proc')
                    msr' <-  gen trans anP (p++[1]) tildex'
                    return $ mapToAnnotatedRule proc' msrs ++ msr'
    where
        map_prems f = map (\r -> r { prems = map f (prems r) })
        --  Substitute every occurence of  State(p_old,v) with State(p_new,v)
        substStatePos p_old p_new fact
             | (State s p' vs) <- fact, p'==p_old, not $ isSemiState s = State LState p_new vs
             | otherwise = fact
        trans = (trans_null, trans_action, trans_comb)
        -- convert prems, acts and concls generated for current process
        -- into annotated rule
        toAnnotatedRule proc (l,a,r) = AnnotatedRule Nothing proc (Left p) l a r
        mapToAnnotatedRule proc l = -- distinguishes rules by  adding the index of each element to it
            snd $ foldl (\(i,l') r -> (i+1,l' ++ [toAnnotatedRule proc r i] )) (0,[]) l
        handler:: (Typeable ann, Show ann) => AnProcess ann ->  SapicException ann -> a
        handler anp (ProcessNotWellformed (WFUnboundProto vs)) = throw $ ProcessNotWellformed $ WFUnbound vs anp 
        handler _ e = throw e<|MERGE_RESOLUTION|>--- conflicted
+++ resolved
@@ -71,30 +71,6 @@
         Just thy' -> return thy'
         Nothing   -> throwM (RestrictionNameExists (render (prettyRestriction rest))  :: SapicException AnnotatedProcess)
     ops = L.get thyOptions th
-<<<<<<< HEAD
-    addIf True l  = l
-    addIf False _ = []
-    initialRules anP  =  -- map toRule $ 
-                         getInitRule anP : addIf (L.get transReliable ops) [getMsgId anP]
-    trans = if L.get transProgress ops then
-                progresstrans 
-            else
-                noprogresstrans 
-    basetrans = if L.get transReliable ops then
-                    BT.reliableChannelTrans BT.baseTrans
-                  else
-                    BT.baseTrans
-    computeIf True  f = f
-    computeIf False _ = id
-    computeIf' lens f = computeIf' (L.get lens ops) f
-    trans' = foldl (.) BT.baseTrans [ --- fold from left, i.e., top.
-                        computeIf' transReliable BT.reliableChannelTrans -- TODO move reliableChannelTrans into its own package
-                      , computeIf' transProgress 
-                      ] 
-    restr_option = RestrictionOptions { hasAccountabilityLemmaWithControl = False -- TODO need to compute this, once we have accountability lemmas
-                                      , hasProgress = L.get transProgress ops
-                                      , hasReliableChannels = L.get transReliable ops }
-=======
     checkOps (lens,x) 
         | L.get lens ops = Just x
         | otherwise = Nothing
@@ -126,7 +102,6 @@
                             (transProgress, PT.progressRestr anP)
                           , (transReliable, RCT.reliableChannelRestr anP) 
                            ]
->>>>>>> ca3d9a5a
     heuristics = [SapicRanking]
 
   -- TODO This function is not yet complete. This is what the ocaml code
