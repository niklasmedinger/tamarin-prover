{-# LANGUAGE FlexibleContexts #-}
{-# LANGUAGE ScopedTypeVariables #-}
{-# LANGUAGE PatternGuards #-}
{-# LANGUAGE DoAndIfThenElse #-}
-- |
-- Copyright   : (c) 2019 Robert Künnemann and Alexander Dax
-- License     : GPL v3 (see LICENSE)
--
-- Maintainer  : Robert Künnemann <robert@kunnemann.de>
-- Portability : GHC only
--
-- Translation from Theories with Processes to multiset rewrite rules

module Sapic (
     translate
   , module Sapic.Typing
) where
import Control.Exception hiding (catch)
import Control.Monad.Fresh
import Control.Monad.Catch
import Theory
import Theory.Sapic
import Data.Typeable
import Data.Maybe
import qualified Data.Set as S
import qualified Extension.Data.Label                as L
import Control.Monad.Trans.FastFresh   ()
import Sapic.Exceptions
import Sapic.Annotation
import Sapic.SecretChannels
import Sapic.Compression
import Sapic.Report
import Sapic.Facts
import Sapic.Locks
import Sapic.ProcessUtils
import Sapic.LetDestructors
import Sapic.Typing
import Sapic.States
import qualified Sapic.Basetranslation as BT
import qualified Sapic.ProgressTranslation as PT
import qualified Sapic.ReliableChannelTranslation as RCT
import Theory.Text.Parser

-- | Translates the process (singular) into a set of rules and adds them to the theory
translate :: (Monad m, MonadThrow m, MonadCatch m) =>
             OpenTheory
             -> m OpenTranslatedTheory
translate th = case theoryProcesses th of
<<<<<<< HEAD
                 []  -> if L.get transReliable ops then
                              throwM (ReliableTransmissionButNoProcess :: SapicException AnnotatedProcess)
                      else
                              return (removeSapicItems th)
                 [p] -> do -- annotate
                          an_proc_pre <- translateLetDestr sigRules
                            $ translateReport
                            $ optimizeStateChannel
                            $ annotateSecretChannels
                            $ propagateNames
                            $ toAnProcess p
                          an_proc <- evalFreshT (annotateLocks an_proc_pre) 0
                          -- compute initial rules
                          (initRules,initTx) <- initialRules an_proc
                          -- generate protocol rules, starting from variables in initial tilde x
                          protoRule <-  gen (trans an_proc) an_proc [] initTx
                          -- add these rules
                          eProtoRule <- pathCompression $ map toRule (initRules ++ protoRule)
=======
      []  -> if L.get transReliable ops then
                    throwM (ReliableTransmissionButNoProcess :: SapicException AnnotatedProcess)
             else
                    return (removeSapicItems th)
      [p] -> if all allUnique (bindings p) then do
                -- annotate
                an_proc <- evalFreshT (annotateLocks $ translateReport $ annotateSecretChannels (propagateNames $ toAnProcess p)) 0
                -- compute initial rules
                (initRules,initTx) <- initialRules an_proc
                -- generate protocol rules, starting from variables in initial tilde x
                protoRule <-  gen (trans an_proc) an_proc [] initTx
                -- add these rules
                th1 <- foldM liftedAddProtoRule th $ map (\x -> (OpenProtoRule (toRule x) [])) $ initRules ++ protoRule
                -- add restrictions
                rest<- restrictions an_proc
                th2 <- foldM liftedAddRestriction th1 rest
                -- add heuristic, if not already defined:
                let th3 = fromMaybe th2 (addHeuristic heuristics th2) -- does not overwrite user defined heuristic
                return (removeSapicItems th3)
             else
                throw ( ProcessNotWellformed ( WFBoundTwice $ head $ map repeater $ bindings p)
                            :: SapicException AnnotatedProcess)
      _   -> throw (MoreThanOneProcess :: SapicException AnnotatedProcess)
  where
    bindings (ProcessComb c _ pl pr) = fmap (++ bindingsComb c) (bindings pl ++ bindings pr)
    bindings (ProcessAction ac _ p) = fmap (++ bindingsAct ac) (bindings p)
    bindings (ProcessNull _) = [[]]
    bindingsComb (Lookup _ v) = [v]
    bindingsComb _            = []
    bindingsAct (New v) = [v]
    bindingsAct _       = []

    allUnique = all ( (==) 1 . length) . List.group . List.sort
    repeater  = head . head . filter ((/=) 1 . length) . List.group . List.sort
>>>>>>> 13de4e84

                          th1 <- foldM liftedAddProtoRule th $ map (`OpenProtoRule` []) eProtoRule
                          -- add restrictions
                          rest<- restrictions an_proc protoRule
                          th2 <- foldM liftedAddRestriction th1 rest
                          -- add heuristic, if not already defined:
                          let th3 = fromMaybe th2 (addHeuristic heuristics th2) -- does not overwrite user defined heuristic
                          return (removeSapicItems th3)
                 _   -> throw (MoreThanOneProcess :: SapicException AnnotatedProcess)
  where
    ops = L.get thyOptions th
    translateReport anp =
      if L.get transReport ops then
        translateTermsReport anp
      else
        anp
    optimizeStateChannel anp =
      if L.get stateChannelOpt ops then
        annotatePureStates anp
      else
        anp
    sigRules =  stRules (L.get sigpMaudeSig (L.get thySignature th))
    checkOps lens x
        | L.get lens ops = Just x
        | otherwise = Nothing
    initialRules anP = foldM (flip ($))  (BT.baseInit anP) --- fold from left to right
                        $ catMaybes [
                        checkOps transProgress (PT.progressInit anP)
                        , checkOps transReliable (RCT.reliableChannelInit anP)
                        , checkOps transReport (reportInit anP)
                      ]
    trans anP = foldr ($) (BT.baseTrans needsInEvRes)  --- fold from right to left, not that foldr applies ($) the other way around compared to foldM
                        $ mapMaybe (uncurry checkOps) [ --- remove if fst element does not point to option that is set
                        (transProgress, PT.progressTrans anP)
                      , (transReliable, RCT.reliableChannelTrans )
                      ]
<<<<<<< HEAD
    restrictions:: (MonadThrow m1, MonadCatch m1) => LProcess (ProcessAnnotation LVar) -> [AnnotatedRule (ProcessAnnotation LVar)] -> m1 [SyntacticRestriction]
    restrictions anP pRules = foldM (flip ($)) []  --- fold from left to right
=======
    restrictions:: (MonadThrow m1, MonadCatch m1) => AnProcess ProcessAnnotation -> m1 [SyntacticRestriction]
    restrictions anP = foldM (flip ($)) []  --- fold from left to right
>>>>>>> 13de4e84
                                                                 --- TODO once accountability is supported, substitute True
                                                                 -- with predicate saying whether we need single_session lemma
                                                                 -- need to incorporate lemma2string_noacc once we handle accountability
                                                                 -- if op.accountability then
                                                                 --   (* if an accountability lemma with control needs to be shown, we use a
                                                                 --    * more complex variant of the restritions, that applies them to only one execution *)
                                                                 --   (List.map (bind_lemma_to_session (Msg id_ExecId)) restrs)
                                                                 --   @ (if op.progress then [progress_init_lemma_acc] else [])
                                                                 -- else
                                                                 --   restrs
                                                                 --    @ (if op.progress then [progress_init_lemma] else [])
<<<<<<< HEAD
                        $ BT.baseRestr anP needsAssImmediate (containChannelIn pRules) True :
=======
                        $ [BT.baseRestr anP needsInEvRes True] ++
>>>>>>> 13de4e84
                           mapMaybe (uncurry checkOps) [
                            (transProgress, PT.progressRestr anP)
                          , (transReliable, RCT.reliableChannelRestr anP)
                           ]
    heuristics = [SapicRanking]
<<<<<<< HEAD
    needsAssImmediate = not (all checkAssImmediate (theoryLemmas th))
    containChannelIn rules = not $ null [a | anR <- rules, a@ChannelIn {} <- acts anR]
=======
    needsInEvRes = any lemmaNeedsInEvRes (theoryLemmas th)

>>>>>>> 13de4e84
  -- TODO This function is not yet complete. This is what the ocaml code
  -- was doing:
  -- NOTE: Kevin Morio is working on accountability
  --
  -- and predicate_restrictions = print_predicates input.pred
  -- and sapic_restrictions = print_lemmas (generate_sapic_restrictions input.op annotated_process)
  -- in
  -- let msr' = if Lemma.contains_control input.lem (* equivalent to op.accountability *)
  --            then annotate_eventId msr
  --            else msr
  -- in
  -- input.sign ^ ( print_msr msr' ) ^ sapic_restrictions ^
  -- predicate_restrictions ^ lemmas_tamarin
  --- ^ "end"

-- | Processes through an annotated process and translates every single action
-- | according to trans. It substitutes states by pstates for replication and
-- | makes sure that tildex, list of variables in state is updated for the next
-- | call. It also performs the substituion necessary for NDC
-- | Input:
-- |      - three-tuple of algoriths for translation of null processes, actions and combinators
-- |      - annotated process
-- |      - current position in this process
-- |      - tildex, the set of variables in the state
gen :: (MonadCatch m) =>
        (BT.TransFNull (m BT.TranslationResultNull),
         BT.TransFAct (m BT.TranslationResultAct),
         BT.TransFComb (m BT.TranslationResultComb))
       -> LProcess (ProcessAnnotation LVar) -> ProcessPosition -> S.Set LVar -> m [AnnotatedRule (ProcessAnnotation LVar)]
gen (trans_null, trans_action, trans_comb) anP p tildex  =
    do
        proc' <- processAt anP p
        case proc' of
            ProcessNull ann -> do
                msrs <- catch (trans_null ann p tildex) (handler proc')
                return $ mapToAnnotatedRule proc' msrs
            (ProcessComb NDC _ _ _) ->
               let  subst p_old = map_prems (substStatePos p_old p) in
               do
                   l <- gen trans anP ( p++[1] ) tildex
                   r <- gen trans anP (p++[2]) tildex
                   return $ subst (p++[1]) l ++ subst (p++[2]) r
            (ProcessComb c ann _ _) ->
                do
                (msrs, tildex'1, tildex'2) <- catch (trans_comb c ann p tildex) (handler proc')
                msrs_l <- gen trans anP (p++[1]) tildex'1
                msrs_r <- gen trans anP (p++[2]) tildex'2
                return  $
                    mapToAnnotatedRule proc' msrs ++ msrs_l ++ msrs_r
            (ProcessAction  ac ann _) ->
                do
                    (msrs, tildex') <- catch (trans_action ac ann p tildex) (handler proc')
                    msr' <-  gen trans anP (p++[1]) tildex'
                    return $ mapToAnnotatedRule proc' msrs ++ msr'
    where
        map_prems f = map (\r -> r { prems = map f (prems r) })
        --  Substitute every occurence of  State(p_old,v) with State(p_new,v)
        substStatePos p_old p_new fact
             | (State s p' vs) <- fact, p'==p_old, not $ isSemiState s = State LState p_new vs
             | otherwise = fact
        trans = (trans_null, trans_action, trans_comb)
        -- convert prems, acts and concls generated for current process
        -- into annotated rule
        toAnnotatedRule proc (l,a,r,res) = AnnotatedRule Nothing proc (Left p) l a r res
        mapToAnnotatedRule proc l = -- distinguishes rules by  adding the index of each element to it
            snd $ foldl (\(i,l') r -> (i+1,l' ++ [toAnnotatedRule proc r i] )) (0,[]) l
        handler:: (Typeable ann, Show ann) => LProcess ann ->  SapicException ann -> a
        handler anp (ProcessNotWellformed (WFUnboundProto vs)) = throw $ ProcessNotWellformed $ WFUnbound vs anp
        handler _ e = throw e


-- Checks if the lemma is in the fragment of formulas for which the resInEv restriction is not needed.
checkAssImmediate :: Lemma p -> Bool
checkAssImmediate lem = case (L.get lTraceQuantifier lem, isPosNegFormula $ L.get lFormula lem) of
  (AllTraces,   (_, True))     -> True  -- L- for all-traces
  (ExistsTrace, (True, _))     -> True  -- L+ for exists-trace
  (ExistsTrace, (False, True)) -> False -- L- for exists-trace
  (AllTraces,   (True, False)) -> False -- L+ for all-traces
  _                            -> False -- not in L- and L+ should not be possible

isPosNegFormula :: LNFormula -> (Bool, Bool)
isPosNegFormula fm = case fm of
    TF  _            -> (True, True)
    Ato (Action _ f) -> isActualKFact $ factTag f
    Ato _            -> (True, True)
    Not p            -> swap $ isPosNegFormula p
    Conn And p q     -> isPosNegFormula p `and2` isPosNegFormula q
    Conn Or  p q     -> isPosNegFormula p `and2` isPosNegFormula q
    Conn Imp p q     -> isPosNegFormula $ Not p .||. q
    Conn Iff p q     -> isPosNegFormula $ p .==>. q .&&. q .==>. p
    Qua  _   _ p     -> isPosNegFormula p
    where
      isActualKFact (ProtoFact _ "K" _) = (True, False)
      isActualKFact _ = (True, True)

      and2 (x, y) (p, q) = (x && p, y && q)
<<<<<<< HEAD
      swap (x, y) = (y, x)
=======
      swap (x, y) = (y, x)

-- Checks if the lemma is in the fragment of formulas for which the resInEv restriction is needed.
lemmaNeedsInEvRes :: Lemma p -> Bool
lemmaNeedsInEvRes lem = case (L.get lTraceQuantifier lem, isPosNegFormula $ L.get lFormula lem) of
  (AllTraces,   (_, True))     -> False -- L- for all-traces
  (ExistsTrace, (True, _))     -> False -- L+ for exists-trace
  (ExistsTrace, (False, True)) -> True  -- L- for exists-trace
  (AllTraces,   (True, False)) -> True  -- L+ for all-traces
  _                            -> True  -- not in L- and L+
>>>>>>> 13de4e84
<|MERGE_RESOLUTION|>--- conflicted
+++ resolved
@@ -46,70 +46,34 @@
              OpenTheory
              -> m OpenTranslatedTheory
 translate th = case theoryProcesses th of
-<<<<<<< HEAD
-                 []  -> if L.get transReliable ops then
-                              throwM (ReliableTransmissionButNoProcess :: SapicException AnnotatedProcess)
-                      else
-                              return (removeSapicItems th)
-                 [p] -> do -- annotate
-                          an_proc_pre <- translateLetDestr sigRules
-                            $ translateReport
-                            $ optimizeStateChannel
-                            $ annotateSecretChannels
-                            $ propagateNames
-                            $ toAnProcess p
-                          an_proc <- evalFreshT (annotateLocks an_proc_pre) 0
-                          -- compute initial rules
-                          (initRules,initTx) <- initialRules an_proc
-                          -- generate protocol rules, starting from variables in initial tilde x
-                          protoRule <-  gen (trans an_proc) an_proc [] initTx
-                          -- add these rules
-                          eProtoRule <- pathCompression $ map toRule (initRules ++ protoRule)
-=======
       []  -> if L.get transReliable ops then
                     throwM (ReliableTransmissionButNoProcess :: SapicException AnnotatedProcess)
              else
                     return (removeSapicItems th)
-      [p] -> if all allUnique (bindings p) then do
+      [p] -> do
                 -- annotate
-                an_proc <- evalFreshT (annotateLocks $ translateReport $ annotateSecretChannels (propagateNames $ toAnProcess p)) 0
+                an_proc_pre <- translateLetDestr sigRules
+                  $ translateReport
+                  $ optimizeStateChannel
+                  $ annotateSecretChannels
+                  $ propagateNames
+                  $ toAnProcess p
+                an_proc <- evalFreshT (annotateLocks an_proc_pre) 0
                 -- compute initial rules
                 (initRules,initTx) <- initialRules an_proc
                 -- generate protocol rules, starting from variables in initial tilde x
                 protoRule <-  gen (trans an_proc) an_proc [] initTx
+                -- apply path compression
+                eProtoRule <- pathCompression $ map toRule (initRules ++ protoRule)
                 -- add these rules
-                th1 <- foldM liftedAddProtoRule th $ map (\x -> (OpenProtoRule (toRule x) [])) $ initRules ++ protoRule
+                th1 <- foldM liftedAddProtoRule th $ map (`OpenProtoRule` []) eProtoRule
                 -- add restrictions
-                rest<- restrictions an_proc
+                rest<- restrictions an_proc protoRule
                 th2 <- foldM liftedAddRestriction th1 rest
                 -- add heuristic, if not already defined:
                 let th3 = fromMaybe th2 (addHeuristic heuristics th2) -- does not overwrite user defined heuristic
                 return (removeSapicItems th3)
-             else
-                throw ( ProcessNotWellformed ( WFBoundTwice $ head $ map repeater $ bindings p)
-                            :: SapicException AnnotatedProcess)
       _   -> throw (MoreThanOneProcess :: SapicException AnnotatedProcess)
-  where
-    bindings (ProcessComb c _ pl pr) = fmap (++ bindingsComb c) (bindings pl ++ bindings pr)
-    bindings (ProcessAction ac _ p) = fmap (++ bindingsAct ac) (bindings p)
-    bindings (ProcessNull _) = [[]]
-    bindingsComb (Lookup _ v) = [v]
-    bindingsComb _            = []
-    bindingsAct (New v) = [v]
-    bindingsAct _       = []
-
-    allUnique = all ( (==) 1 . length) . List.group . List.sort
-    repeater  = head . head . filter ((/=) 1 . length) . List.group . List.sort
->>>>>>> 13de4e84
-
-                          th1 <- foldM liftedAddProtoRule th $ map (`OpenProtoRule` []) eProtoRule
-                          -- add restrictions
-                          rest<- restrictions an_proc protoRule
-                          th2 <- foldM liftedAddRestriction th1 rest
-                          -- add heuristic, if not already defined:
-                          let th3 = fromMaybe th2 (addHeuristic heuristics th2) -- does not overwrite user defined heuristic
-                          return (removeSapicItems th3)
-                 _   -> throw (MoreThanOneProcess :: SapicException AnnotatedProcess)
   where
     ops = L.get thyOptions th
     translateReport anp =
@@ -137,13 +101,8 @@
                         (transProgress, PT.progressTrans anP)
                       , (transReliable, RCT.reliableChannelTrans )
                       ]
-<<<<<<< HEAD
     restrictions:: (MonadThrow m1, MonadCatch m1) => LProcess (ProcessAnnotation LVar) -> [AnnotatedRule (ProcessAnnotation LVar)] -> m1 [SyntacticRestriction]
     restrictions anP pRules = foldM (flip ($)) []  --- fold from left to right
-=======
-    restrictions:: (MonadThrow m1, MonadCatch m1) => AnProcess ProcessAnnotation -> m1 [SyntacticRestriction]
-    restrictions anP = foldM (flip ($)) []  --- fold from left to right
->>>>>>> 13de4e84
                                                                  --- TODO once accountability is supported, substitute True
                                                                  -- with predicate saying whether we need single_session lemma
                                                                  -- need to incorporate lemma2string_noacc once we handle accountability
@@ -155,23 +114,13 @@
                                                                  -- else
                                                                  --   restrs
                                                                  --    @ (if op.progress then [progress_init_lemma] else [])
-<<<<<<< HEAD
-                        $ BT.baseRestr anP needsAssImmediate (containChannelIn pRules) True :
-=======
                         $ [BT.baseRestr anP needsInEvRes True] ++
->>>>>>> 13de4e84
                            mapMaybe (uncurry checkOps) [
                             (transProgress, PT.progressRestr anP)
                           , (transReliable, RCT.reliableChannelRestr anP)
                            ]
     heuristics = [SapicRanking]
-<<<<<<< HEAD
-    needsAssImmediate = not (all checkAssImmediate (theoryLemmas th))
-    containChannelIn rules = not $ null [a | anR <- rules, a@ChannelIn {} <- acts anR]
-=======
     needsInEvRes = any lemmaNeedsInEvRes (theoryLemmas th)
-
->>>>>>> 13de4e84
   -- TODO This function is not yet complete. This is what the ocaml code
   -- was doing:
   -- NOTE: Kevin Morio is working on accountability
@@ -268,9 +217,6 @@
       isActualKFact _ = (True, True)
 
       and2 (x, y) (p, q) = (x && p, y && q)
-<<<<<<< HEAD
-      swap (x, y) = (y, x)
-=======
       swap (x, y) = (y, x)
 
 -- Checks if the lemma is in the fragment of formulas for which the resInEv restriction is needed.
@@ -280,5 +226,4 @@
   (ExistsTrace, (True, _))     -> False -- L+ for exists-trace
   (ExistsTrace, (False, True)) -> True  -- L- for exists-trace
   (AllTraces,   (True, False)) -> True  -- L+ for all-traces
-  _                            -> True  -- not in L- and L+
->>>>>>> 13de4e84
+  _                            -> True  -- not in L- and L+