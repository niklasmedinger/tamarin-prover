theory OPC_UA_Secure_Communication
begin

section{* The OPC UA Secure Conversation protocol *}

/*
 * Protocol:    OPC UA Secure Conversation protocol
 * Date:        July 2016
 * Status:      Working
 */

builtins: symmetric-encryption, hashing, multiset, reliable-channel
options: translation-progress

/* Equations for MAC, similar to signatures but with symmetric keys */
functions: mac/2, verifyMac/3, true/0

equations: verifyMac(mac(m, sk), m, sk)=true


/* Role of Alice, the sender */

let A = (
    let id = <a,b> in
    !( lock id;
       in('c',seq);
       event Seq_Sent(a, b, seq);
       new m;
       event Sent(a, b, m);
       out('r', <$MH, $SH, senc(<seq, m, $pad, mac(<$MH, $SH, seq, m, $pad>, kSign)>, kEnc)>);
       unlock id
     )
)

/* Role of Bob, the receiver */

let B = (
    let id = <b,a> in
    !( lock id;
<<<<<<< HEAD
       in('r', <MH, SH, senc(<seq, m, pad, xmac>, =kEnc)>);
       if xmac = mac(<MH, SH, seq, m, pad>, kSign) then
=======
       in('r', <MH, SH, senc(<seq, m, pad, mac(<MH, SH, seq, m, pad>, kSign)>, kEnc)>);
>>>>>>> 27da5300
           event Seq_Recv(a, b, seq);
           event Recv(a, b, m);
           unlock id
     )
)

/* Main process */
process:
!(
new a; new b;
new kSign; new kEnc;
 (A || B)
)


// RESTRICTIONS

// Sequence number restrictions:

// A's counter increases
restriction A_Counter_Increases:
    "All A B seq1 seq2 #i #j.(Seq_Sent(A, B, seq1) @ #i & Seq_Sent(A, B, seq2) @ #j & #i < #j ==> Ex dif. seq2 = seq1 + dif )"

// A's counter cannot be reused
restriction A_Counter_No_Reuse:
    "All A B seq #i #j.(Seq_Sent(A, B, seq) @ #i & Seq_Sent(A, B, seq) @ #j ==> #i=#j)"

// B's counter counter increases
restriction B_Counter_Counter_Increases:
    "All A B seq1 seq2 #i #j.(Seq_Recv(A, B, seq1) @ #i & Seq_Recv(A, B, seq2) @ #j & #i < #j ==> Ex dif. seq2 = seq1 + dif )"

// B's counter cannot be reused
restriction B_Counter_No_Reuse:
    "All A B seq #i #j.(Seq_Recv(A, B, seq) @ #i & Seq_Recv(A, B, seq) @ #j ==> #i=#j)"


// The protocol is executable. (auto)
lemma Executable:
    exists-trace
    "Ex A B m #i. Recv(A, B, m) @ #i"


// All received messages were sent (auto)
lemma all_received_were_sent:
    all-traces
    "All A B m #i.(Recv(A,B,m) @ #i ==> (Ex #k. (Sent(A,B,m) @ #k & #k < #i)))"


// All received messages were sent, and are not received twice (auto)
lemma all_received_were_sent_injective:
    "All A B t #i.
    Recv(A,B,t) @#i
    ==> (Ex #j. Sent(A,B,t) @#j
        & #j < #i
        & not (Ex A2 B2 #i2. Recv(A2,B2,t) @i2
                           & not (#i2 = #i)))"

// The order of messages is preserved (auto)
// currently not auto!
lemma order:
    all-traces
    "All A B m m2 #i #j.(Recv(A,B,m) @ #i & Recv(A,B,m2) @ #j & #i < #j ==> (Ex #k #l. (Sent(A,B,m) @ #k & Sent(A,B,m2) @ #l & #k < #l) ))"


// Message Delivery: all sent messages are received (auto)
lemma delivery_wo_order:
    all-traces
    "All A B m #i.(Sent(A,B,m) @ #i ==> (Ex #k. (Recv(A,B,m) @ #k & #i < #k)))"

// Message Delivery: all sent messages are received in the same order (auto)
// currently not auto!
lemma delivery_order:
    all-traces
    "All A B m m2 #i #j.(Sent(A,B,m) @ #i & Sent(A,B,m2) @ #j & #i < #j ==> (Ex #k #l. (Recv(A,B,m) @ #k & Recv(A,B,m2) @ #l & #k < #l) ))"

end<|MERGE_RESOLUTION|>--- conflicted
+++ resolved
@@ -37,12 +37,8 @@
 let B = (
     let id = <b,a> in
     !( lock id;
-<<<<<<< HEAD
        in('r', <MH, SH, senc(<seq, m, pad, xmac>, =kEnc)>);
        if xmac = mac(<MH, SH, seq, m, pad>, kSign) then
-=======
-       in('r', <MH, SH, senc(<seq, m, pad, mac(<MH, SH, seq, m, pad>, kSign)>, kEnc)>);
->>>>>>> 27da5300
            event Seq_Recv(a, b, seq);
            event Recv(a, b, m);
            unlock id
