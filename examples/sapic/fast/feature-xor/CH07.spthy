theory CH07

begin

/*
  CH07 RFID protocol model based on
  "Attacks on RFID protocols" v1.1 from Aug 6, 2009, by Ton van Deursen and Sasa Radomirovic
  This model focuses on authentication properties (recent aliveness and
  agreement.)

  Adapted from tamarin file to SAPIC.

  Reader R, Tag T, shared knowledge k, ID.

  R: knows(k,ID)
  T: knows(k,ID)
  R: fresh(r1)
  R -> T: r1
  T: fresh(r2)
  T -> R: r2,lh(rot(ID,h(r1⊕r2⊕k))⊕h(r1⊕r2⊕k))
  R -> T: rh(rot(ID,h(r1⊕r2⊕k))⊕h(r1⊕r2⊕k))

*/

builtins: xor, hashing
functions: rot/2, lh/1, rh/1

let Reader =
   new ~r1;
   event Challenge( ~r1, 'Reader' );
   out( ~r1 );
   in( <r2, x> );
   if x = lh(rot(~id, h((~r1 XOR r2 XOR ~k))) XOR h((~r1 XOR r2 XOR ~k))) then
     (
      event Alive( ~k, 'Tag' );
      event Response(~k, 'Reader');
      event Running(<'T','R',<~k XOR ~r1 XOR r2>>);
//    event Running(<'T','R',<~k, ~r1, r2>>);
      event Commit(<'R','T',<~k XOR ~r1 XOR r2>>);
//    event Commit(<'R','T',<~k, ~r1, r2>>);
      out( rh(rot(~id,h((~r1 XOR r2 XOR ~k))) XOR h((~r1 XOR r2 XOR ~k))) )
      )
    else 0


let Tag =
   in( r1 );
   new ~r2;
   event Response( ~k, 'Tag' );
   event Challenge(~r2, 'Tag');
   event Running(<'R','T',<~k XOR r1 XOR ~r2>>);
// event Running(<'R','T',<~k, r1, ~r2>>);
   out( <~r2,lh(rot(~id, h((r1 XOR ~r2 XOR ~k))) XOR  h((r1 XOR ~r2 XOR ~k)) )>);
<<<<<<< HEAD
   in( rh(rot(=~id, h((=r1 XOR =~r2 XOR =~k))) XOR  h((=r1 XOR =~r2 XOR =~k))) );
=======
   in( rh(rot(~id, h((=r1 XOR =~r2 XOR =~k))) XOR  h((=r1 XOR =~r2 XOR =~k))) );
>>>>>>> 4ed7270e
   event Alive( ~k, 'Reader' );
   event Commit(<'T','R',<~k XOR r1 XOR ~r2>>)

process:
! new ~k; new ~id; ! (Reader || Tag)

// FINDS ATTACK AUTOMATICALLY
/* lemma recentalive_tag: */
/*   all-traces "∀ x #i. (Alive( x, 'Tag' ) @ #i) ⇒ (∃ y #j #k. Challenge(y, 'Reader') @k & Response( x, 'Tag' ) @ #j & k < j & j < i)" */

// Negated and rephrased as exist-trace, to be used for regression testing...
lemma recentalive_tag_attack:
  exists-trace "not (∀ x #i. (Alive( x, 'Tag' ) @ #i) ⇒ (∃ y #j #k. Challenge(y, 'Reader') @k & Response( x, 'Tag' ) @ #j & k < j & j < i))"

// FINDS PROOF AUTOMATICALLY
lemma recentalive_reader:
  all-traces "∀ x #i. (Alive( x, 'Reader' ) @ #i) ⇒ (∃ y #j #k. Challenge(y, 'Tag') @k & Response( x, 'Reader' ) @ #j & k < j & j < i)"

// Depends on what data t is specified. Use the commented out Running/Commit
// claims above for attack.
// FINDS PROOF/ATTACK AUTOMATICALLY.
lemma noninjectiveagreement_tag:
  "All t #i.
    Commit(<'T','R',t>) @i
    ==> (Ex #j. Running(<'T','R',t>) @j)"


// Depends on what data t is specified. FINDS PROOF/ATTACK AUTOMATICALLY.
lemma noninjectiveagreement_reader:
  "All t #i.
    Commit(<'R','T',t>) @i
    ==> (Ex #j. Running(<'R','T',t>) @j)"

// SHOWS CORRECT EXECUTION
lemma executable:
  exists-trace "∃ x #i #j. (Alive( x, 'Reader' ) @ #i) ∧ (Response( x, 'Tag' ) @ #j)
           // further restriction to automatically get the desired execution
           ∧ (not Ex #k. Response( x, 'Tag' ) @ #k & (not (#j=#k)))"

end

/* analyzed: examples/sapic/xor/CH07.sapic */

/*   recentalive_tag (all-traces): falsified - found trace (10 steps) */
/*   recentalive_reader (all-traces): verified (24 steps) */
/*   noninjectiveagreement_tag (all-traces): verified (87 steps) */
/*   noninjectiveagreement_reader (all-traces): verified (77 steps) */
/*   executable (exists-trace): verified (11 steps) */<|MERGE_RESOLUTION|>--- conflicted
+++ resolved
@@ -51,11 +51,7 @@
    event Running(<'R','T',<~k XOR r1 XOR ~r2>>);
 // event Running(<'R','T',<~k, r1, ~r2>>);
    out( <~r2,lh(rot(~id, h((r1 XOR ~r2 XOR ~k))) XOR  h((r1 XOR ~r2 XOR ~k)) )>);
-<<<<<<< HEAD
    in( rh(rot(=~id, h((=r1 XOR =~r2 XOR =~k))) XOR  h((=r1 XOR =~r2 XOR =~k))) );
-=======
-   in( rh(rot(~id, h((=r1 XOR =~r2 XOR =~k))) XOR  h((=r1 XOR =~r2 XOR =~k))) );
->>>>>>> 4ed7270e
    event Alive( ~k, 'Reader' );
    event Commit(<'T','R',<~k XOR r1 XOR ~r2>>)
 
