open Annotatedsapicaction
open Position
open Fact
open Action
open Printf
open Str
open Color

let strip_non_alphanumerical (termstring:string) = 
    let r1=regexp "[~)({}]+"
    and r2=regexp "[-$^+,<>!' ]+"
    and r3=regexp "="
    in
       global_replace r1 ""
       (global_replace r2 "_" 
        (global_replace r3 "equals" termstring))

type annotated_rule = { 
    process_name : string option;
    sapic_terms  : annotated_sapic_action list;
    position     : position;
    left         : fact list;
    actions      : action list;
    right        : fact list;
}

let color_table : (string, string) Hashtbl.t = Hashtbl.create 10

let rec print_msr (msr: annotated_rule list) = match msr with
    [] -> ""
    | head :: tail ->
            let comment = String.concat ", " (List.map annotated_sapic_action2string head.sapic_terms) in
            let rulename =  strip_non_alphanumerical comment^"_"^(pos2string head.position) in
            let (process_name, color) = match head.process_name with
              | Some p ->
                    let c = (try Hashtbl.find color_table p
                             with Not_found -> let n = (rgb2string (random_rgb ())) in Hashtbl.add color_table p n; n)
                    in (sprintf " [process=%s] " p, sprintf " [color=%s]" c)
              | None -> (" [process=top-level] ", "") in
            let facts2string factlist= String.concat ", " (List.map fact2string factlist)
            and action_list2string al = String.concat ", " (List.map action2string al)
            in
            sprintf "rule %s%s: //%s%s \n [%s] --[%s]-> [%s]\n\n" rulename color process_name comment (facts2string head.left) (action_list2string head.actions) (facts2string head.right) 
            ^ ( print_msr tail)

let msrs2annotated_rules sapic_terms position msrs =
  let disambiguate ls = List.fold_left
      (fun (rules,n) (l,a,r) ->
        (({
            process_name = None;
            sapic_terms  = sapic_terms @ [Comment(string_of_int n)];
            position     = position;
            left         = l;
            actions      = a;
            right        = r;
       }::rules),n+1)) ([],0) ls
  in 
  match msrs with
    | [l,a,r] ->
        [{
            process_name = None;
            sapic_terms  = sapic_terms;
            position     = position;
            left         = l;
            actions      = a;
            right        = r;
        }]
    | [] -> []
    | x::xs -> match disambiguate (x::xs) with (rules,_) -> List.rev rules

<<<<<<< HEAD
let msrs_subst f msr =  
    let (l,a,r) = f (msr.left,msr.actions,msr.right) in
    { 
      sapic_terms = msr.sapic_terms;
      position= msr.position;
      left  = l;
      right= r;
      actions= a;
    }
=======
let annotated_rules_update process_name ars =
    List.map (fun ar ->
        let p_n = match ar.process_name with
            Some s -> Some s
          | None -> process_name
        in
        { process_name = p_n;
          sapic_terms  = ar.sapic_terms;
          position     = ar.position;
          left         = ar.left;
          actions      = ar.actions;
          right        = ar.right; }) ars
>>>>>>> 86cfab8c
<|MERGE_RESOLUTION|>--- conflicted
+++ resolved
@@ -68,17 +68,17 @@
     | [] -> []
     | x::xs -> match disambiguate (x::xs) with (rules,_) -> List.rev rules
 
-<<<<<<< HEAD
 let msrs_subst f msr =  
     let (l,a,r) = f (msr.left,msr.actions,msr.right) in
     { 
+      process_name = msr.process_name;
       sapic_terms = msr.sapic_terms;
       position= msr.position;
       left  = l;
       right= r;
       actions= a;
     }
-=======
+
 let annotated_rules_update process_name ars =
     List.map (fun ar ->
         let p_n = match ar.process_name with
@@ -90,5 +90,4 @@
           position     = ar.position;
           left         = ar.left;
           actions      = ar.actions;
-          right        = ar.right; }) ars
->>>>>>> 86cfab8c
+          right        = ar.right; }) ars